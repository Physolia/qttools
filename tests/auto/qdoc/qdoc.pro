TEMPLATE = subdirs

SUBDIRS = \
<<<<<<< HEAD
    generatedoutput \
    qdoccommandlineparser
=======
    config \
    generatedoutput \
    utilities
>>>>>>> 98a4e429
<|MERGE_RESOLUTION|>--- conflicted
+++ resolved
@@ -1,11 +1,6 @@
 TEMPLATE = subdirs
 
 SUBDIRS = \
-<<<<<<< HEAD
-    generatedoutput \
-    qdoccommandlineparser
-=======
     config \
     generatedoutput \
-    utilities
->>>>>>> 98a4e429
+    utilities