--- conflicted
+++ resolved
@@ -96,8 +96,7 @@
     if (parser.positionalArguments().size() != 1)
         parser.showHelp(2);
 
-<<<<<<< HEAD
-    const QString path = parser.positionalArguments().last();
+    const QString path = parser.positionalArguments().constLast();
 
     QVector<Package> packages;
     const QFileInfo pathInfo(path);
@@ -113,15 +112,6 @@
                                     QDir::toNativeSeparators(path))) << std::endl << std::endl;
         parser.showHelp(7);
     }
-=======
-    const QString directory = parser.positionalArguments().constLast();
-
-    if (logLevel == VerboseLog)
-        std::cerr << qPrintable(tr("Recursively scanning %1 for qt_attribution.json files...").arg(
-                                    QDir::toNativeSeparators(directory))) << std::endl;
-
-    QVector<Package> packages = Scanner::scanDirectory(directory, logLevel);
->>>>>>> 4c2cae79
 
     if (parser.isSet(filterOption)) {
         PackageFilter filter(parser.value(filterOption));
