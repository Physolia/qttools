/****************************************************************************
**
** Copyright (C) 2011 Nokia Corporation and/or its subsidiary(-ies).
** All rights reserved.
** Contact: Nokia Corporation (qt-info@nokia.com)
**
** This file is part of the tools applications of the Qt Toolkit.
**
** $QT_BEGIN_LICENSE:LGPL$
** GNU Lesser General Public License Usage
** This file may be used under the terms of the GNU Lesser General Public
** License version 2.1 as published by the Free Software Foundation and
** appearing in the file LICENSE.LGPL included in the packaging of this
** file. Please review the following information to ensure the GNU Lesser
** General Public License version 2.1 requirements will be met:
** http://www.gnu.org/licenses/old-licenses/lgpl-2.1.html.
**
** In addition, as a special exception, Nokia gives you certain additional
** rights. These rights are described in the Nokia Qt LGPL Exception
** version 1.1, included in the file LGPL_EXCEPTION.txt in this package.
**
** GNU General Public License Usage
** Alternatively, this file may be used under the terms of the GNU General
** Public License version 3.0 as published by the Free Software Foundation
** and appearing in the file LICENSE.GPL included in the packaging of this
** file. Please review the following information to ensure the GNU General
** Public License version 3.0 requirements will be met:
** http://www.gnu.org/copyleft/gpl.html.
**
** Other Usage
** Alternatively, this file may be used in accordance with the terms and
** conditions contained in a signed written agreement between you and Nokia.
**
**
**
**
**
** $QT_END_LICENSE$
**
****************************************************************************/

#include "qtgradientwidget.h"
#include <QtCore/QMap>
#include <QtGui/QImage>
#include <QtGui/QPainter>
#include <QtWidgets/QScrollBar>
#include <QtGui/QMouseEvent>
#include <QtGui/QRegion>

#define _USE_MATH_DEFINES


#include "math.h"

#ifndef M_PI
#define M_PI 3.14159265358979323846
#endif

QT_BEGIN_NAMESPACE

class QtGradientWidgetPrivate
{
    QtGradientWidget *q_ptr;
    Q_DECLARE_PUBLIC(QtGradientWidget)
public:
    QPointF fromViewport(const QPointF &point) const;
    QPointF toViewport(const QPointF &point) const;
//    void setupDrag(QtGradientStop *stop, int x);

    QPointF checkRange(const QPointF &point) const;
    QRectF pointRect(const QPointF &point, double size) const;

    double correctAngle(double angle) const;
    void setAngleConical(double angle);

    void paintPoint(QPainter *painter, const QPointF &point, double size) const;

    double m_handleSize;
    bool m_backgroundCheckered;

    QGradientStops m_gradientStops;
    QGradient::Type m_gradientType;
    QGradient::Spread m_gradientSpread;
    QPointF m_startLinear;
    QPointF m_endLinear;
    QPointF m_centralRadial;
    QPointF m_focalRadial;
    qreal m_radiusRadial;
    QPointF m_centralConical;
    qreal m_angleConical;

    enum Handle {
        NoHandle,
        StartLinearHandle,
        EndLinearHandle,
        CentralRadialHandle,
        FocalRadialHandle,
        RadiusRadialHandle,
        CentralConicalHandle,
        AngleConicalHandle
    };

    Handle m_dragHandle;
    QPointF m_dragOffset;
    //double m_radiusOffset;
    double m_radiusFactor;
    double m_dragRadius;
    double m_angleOffset;
    double m_dragAngle;
};

double QtGradientWidgetPrivate::correctAngle(double angle) const
{
    double a = angle;
    while (a >= 360)
        a -= 360;
    while (a < 0)
        a += 360;
    return a;
}

void QtGradientWidgetPrivate::setAngleConical(double angle)
{
    double a = correctAngle(angle);
    if (m_angleConical == a)
        return;
    m_angleConical = a;
    emit q_ptr->angleConicalChanged(m_angleConical);
}

QRectF QtGradientWidgetPrivate::pointRect(const QPointF &point, double size) const
{
    return QRectF(point.x() - size / 2, point.y() - size / 2, size, size);
}

QPointF QtGradientWidgetPrivate::checkRange(const QPointF &point) const
{
    QPointF p = point;
    if (p.x() > 1)
        p.setX(1);
    else if (p.x() < 0)
        p.setX(0);
    if (p.y() > 1)
        p.setY(1);
    else if (p.y() < 0)
        p.setY(0);
    return p;
}

QPointF QtGradientWidgetPrivate::fromViewport(const QPointF &point) const
{
    QSize size = q_ptr->size();
    return QPointF(point.x() / size.width(), point.y() / size.height());
}

QPointF QtGradientWidgetPrivate::toViewport(const QPointF &point) const
{
    QSize size = q_ptr->size();
    return QPointF(point.x() * size.width(), point.y() * size.height());
}

void QtGradientWidgetPrivate::paintPoint(QPainter *painter, const QPointF &point, double size) const
{
    QPointF pf = toViewport(point);
    QRectF rf = pointRect(pf, size);

    QPen pen;
    pen.setWidthF(1);
    QColor alphaZero = Qt::white;
    alphaZero.setAlpha(0);

    painter->save();
    painter->drawEllipse(rf);

    /*
    painter->save();

    QLinearGradient lgV(0, rf.top(), 0, rf.bottom());
    lgV.setColorAt(0, alphaZero);
    lgV.setColorAt(0.25, Qt::white);
    lgV.setColorAt(0.25, Qt::white);
    lgV.setColorAt(1, alphaZero);
    pen.setBrush(lgV);
    painter->setPen(pen);

    painter->drawLine(QPointF(pf.x(), rf.top()), QPointF(pf.x(), rf.bottom()));

    QLinearGradient lgH(rf.left(), 0, rf.right(), 0);
    lgH.setColorAt(0, alphaZero);
    lgH.setColorAt(0.5, Qt::white);
    lgH.setColorAt(1, alphaZero);
    pen.setBrush(lgH);
    painter->setPen(pen);

    painter->drawLine(QPointF(rf.left(), pf.y()), QPointF(rf.right(), pf.y()));

    painter->restore();
    */

    painter->restore();
}

/*
void QtGradientWidgetPrivate::setupDrag(QtGradientStop *stop, int x)
{
    m_model->setCurrentStop(stop);

    int viewportX = qRound(toViewport(stop->position()));
    m_dragOffset = x - viewportX;

    QList<QtGradientStop *> stops = m_stops;
    m_stops.clear();
    QListIterator<QtGradientStop *> itStop(stops);
    while (itStop.hasNext()) {
        QtGradientStop *s = itStop.next();
        if (m_model->isSelected(s) || s == stop) {
            m_dragStops[s] = s->position() - stop->position();
            m_stops.append(s);
        } else {
            m_dragOriginal[s->position()] = s->color();
        }
    }
    itStop.toFront();
    while (itStop.hasNext()) {
        QtGradientStop *s = itStop.next();
        if (!m_model->isSelected(s))
            m_stops.append(s);
    }
    m_stops.removeAll(stop);
    m_stops.prepend(stop);
}
*/
////////////////////////////

QtGradientWidget::QtGradientWidget(QWidget *parent)
    : QWidget(parent), d_ptr(new QtGradientWidgetPrivate)
{
    d_ptr->q_ptr = this;
    d_ptr->m_backgroundCheckered = true;
    d_ptr->m_handleSize = 20.0;
    d_ptr->m_gradientType = QGradient::LinearGradient;
    d_ptr->m_startLinear = QPointF(0, 0);
    d_ptr->m_endLinear = QPointF(1, 1);
    d_ptr->m_centralRadial = QPointF(0.5, 0.5);
    d_ptr->m_focalRadial = QPointF(0.5, 0.5);
    d_ptr->m_radiusRadial = 0.5;
    d_ptr->m_centralConical = QPointF(0.5, 0.5);
    d_ptr->m_angleConical = 0;
    d_ptr->m_dragHandle = QtGradientWidgetPrivate::NoHandle;

    setSizePolicy(QSizePolicy(QSizePolicy::Preferred, QSizePolicy::Preferred));
}

QtGradientWidget::~QtGradientWidget()
{
}

QSize QtGradientWidget::sizeHint() const
{
    return QSize(176, 176);
}

QSize QtGradientWidget::minimumSizeHint() const
{
    return QSize(128, 128);
}

int QtGradientWidget::heightForWidth(int w) const
{
    return w;
}

void QtGradientWidget::setBackgroundCheckered(bool checkered)
{
    if (d_ptr->m_backgroundCheckered == checkered)
        return;
    d_ptr->m_backgroundCheckered = checkered;
    update();
}

bool QtGradientWidget::isBackgroundCheckered() const
{
    return d_ptr->m_backgroundCheckered;
}

void QtGradientWidget::mousePressEvent(QMouseEvent *e)
{
    if (e->button() != Qt::LeftButton)
        return;

    QPoint p = e->pos();
    if (d_ptr->m_gradientType == QGradient::LinearGradient) {
        QPointF startPoint = d_ptr->toViewport(d_ptr->m_startLinear);
        double x = p.x() - startPoint.x();
        double y = p.y() - startPoint.y();

        if ((d_ptr->m_handleSize * d_ptr->m_handleSize / 4) > (x * x + y * y)) {
            d_ptr->m_dragHandle = QtGradientWidgetPrivate::StartLinearHandle;
            d_ptr->m_dragOffset = QPointF(x, y);
            update();
            return;
        }

        QPointF endPoint = d_ptr->toViewport(d_ptr->m_endLinear);
        x = p.x() - endPoint.x();
        y = p.y() - endPoint.y();

        if ((d_ptr->m_handleSize * d_ptr->m_handleSize / 4) > (x * x + y * y)) {
            d_ptr->m_dragHandle = QtGradientWidgetPrivate::EndLinearHandle;
            d_ptr->m_dragOffset = QPointF(x, y);
            update();
            return;
        }
    } else if (d_ptr->m_gradientType == QGradient::RadialGradient) {
        QPointF focalPoint = d_ptr->toViewport(d_ptr->m_focalRadial);
        double x = p.x() - focalPoint.x();
        double y = p.y() - focalPoint.y();

        if ((d_ptr->m_handleSize * d_ptr->m_handleSize / 9) > (x * x + y * y)) {
            d_ptr->m_dragHandle = QtGradientWidgetPrivate::FocalRadialHandle;
            d_ptr->m_dragOffset = QPointF(x, y);
            update();
            return;
        }

        QPointF centralPoint = d_ptr->toViewport(d_ptr->m_centralRadial);
        x = p.x() - centralPoint.x();
        y = p.y() - centralPoint.y();

        if ((d_ptr->m_handleSize * d_ptr->m_handleSize / 4) > (x * x + y * y)) {
            d_ptr->m_dragHandle = QtGradientWidgetPrivate::CentralRadialHandle;
            d_ptr->m_dragOffset = QPointF(x, y);
            update();
            return;
        }

        QPointF central = d_ptr->toViewport(d_ptr->m_centralRadial);
        QRectF r = d_ptr->pointRect(central, 2 * d_ptr->m_handleSize / 3);
        QRectF r1(0, r.y(), size().width(), r.height());
        QRectF r2(r.x(), 0, r.width(), r.y());
        QRectF r3(r.x(), r.y() + r.height(), r.width(), size().height() - r.y() - r.height());
        QPointF pF(p.x(), p.y());
        if (r1.contains(pF) || r2.contains(pF) || r3.contains(pF)) {
            x = pF.x() / size().width() - d_ptr->m_centralRadial.x();
            y = pF.y() / size().height() - d_ptr->m_centralRadial.y();
            double clickRadius = sqrt(x * x + y * y);
            //d_ptr->m_radiusOffset = d_ptr->m_radiusRadial - clickRadius;
            d_ptr->m_radiusFactor = d_ptr->m_radiusRadial / clickRadius;
            if (d_ptr->m_radiusFactor == 0)
                d_ptr->m_radiusFactor = 1;
            d_ptr->m_dragRadius = d_ptr->m_radiusRadial;
            d_ptr->m_dragHandle = QtGradientWidgetPrivate::RadiusRadialHandle;
            mouseMoveEvent(e);
            update();
            return;
        }
    } else if (d_ptr->m_gradientType == QGradient::ConicalGradient) {
        QPointF centralPoint = d_ptr->toViewport(d_ptr->m_centralConical);
        double x = p.x() - centralPoint.x();
        double y = p.y() - centralPoint.y();

        if ((d_ptr->m_handleSize * d_ptr->m_handleSize / 4) > (x * x + y * y)) {
            d_ptr->m_dragHandle = QtGradientWidgetPrivate::CentralConicalHandle;
            d_ptr->m_dragOffset = QPointF(x, y);
            update();
            return;
        }
        double radius = size().width();
        if (size().height() < radius)
            radius = size().height();
        radius /= 2;
        double corr = d_ptr->m_handleSize / 3;
        radius -= corr;
        QPointF vp = d_ptr->toViewport(d_ptr->m_centralConical);
        x = p.x() - vp.x();
        y = p.y() - vp.y();
        if (((radius - corr) * (radius - corr) < (x * x + y * y)) &&
            ((radius + corr) * (radius + corr) > (x * x + y * y))) {
            QPointF central = d_ptr->toViewport(d_ptr->m_centralConical);
            QPointF current(e->pos().x(), e->pos().y());
            x = current.x() - central.x();
            y = current.y() - central.y();
            x /= size().width() / 2;
            y /= size().height() / 2;
            double r = sqrt(x * x + y * y);

            double arcSin = asin(y / r);
            double arcCos = acos(x / r);

            double angle = arcCos * 180 / M_PI;
            if (arcSin > 0) {
                angle = -angle;
            }

            d_ptr->m_angleOffset = d_ptr->m_angleConical - angle;
            d_ptr->m_dragAngle = d_ptr->m_angleConical;
            d_ptr->m_dragHandle = QtGradientWidgetPrivate::AngleConicalHandle;
            update();
            return;
        }
    }
}

void QtGradientWidget::mouseReleaseEvent(QMouseEvent *e)
{
    Q_UNUSED(e)
    d_ptr->m_dragHandle = QtGradientWidgetPrivate::NoHandle;
    update();
}

void QtGradientWidget::mouseMoveEvent(QMouseEvent *e)
{
    if (d_ptr->m_dragHandle == QtGradientWidgetPrivate::NoHandle)
        return;

    QPointF newPos = QPointF((double)e->pos().x() - d_ptr->m_dragOffset.x(),
                (double)e->pos().y() - d_ptr->m_dragOffset.y());
    QPointF newPoint = d_ptr->fromViewport(newPos);
    if (newPoint.x() < 0)
        newPoint.setX(0);
    else if (newPoint.x() > 1)
        newPoint.setX(1);
    if (newPoint.y() < 0)
        newPoint.setY(0);
    else if (newPoint.y() > 1)
        newPoint.setY(1);

    if (d_ptr->m_dragHandle == QtGradientWidgetPrivate::StartLinearHandle) {
        d_ptr->m_startLinear = newPoint;
        emit startLinearChanged(newPoint);
    } else if (d_ptr->m_dragHandle == QtGradientWidgetPrivate::EndLinearHandle) {
        d_ptr->m_endLinear = newPoint;
        emit endLinearChanged(newPoint);
    } else if (d_ptr->m_dragHandle == QtGradientWidgetPrivate::CentralRadialHandle) {
        d_ptr->m_centralRadial = newPoint;
        emit centralRadialChanged(newPoint);
    } else if (d_ptr->m_dragHandle == QtGradientWidgetPrivate::FocalRadialHandle) {
        d_ptr->m_focalRadial = newPoint;
        emit focalRadialChanged(newPoint);
    } else if (d_ptr->m_dragHandle == QtGradientWidgetPrivate::RadiusRadialHandle) {
        QPointF centralPoint = d_ptr->toViewport(d_ptr->m_centralRadial);
        QPointF pF(e->pos().x(), e->pos().y());
        double x = pF.x() - centralPoint.x();
        double y = pF.y() - centralPoint.y();

        if ((d_ptr->m_handleSize * d_ptr->m_handleSize / 4) > (x * x + y * y)) {
            if (d_ptr->m_radiusRadial != d_ptr->m_dragRadius) {
                d_ptr->m_radiusRadial = d_ptr->m_dragRadius;
                emit radiusRadialChanged(d_ptr->m_radiusRadial);
            }
        } else {
            x = pF.x() / size().width() - d_ptr->m_centralRadial.x();
            y = pF.y() / size().height() - d_ptr->m_centralRadial.y();
            double moveRadius = sqrt(x * x + y * y);
            //double newRadius = moveRadius + d_ptr->m_radiusOffset;
            double newRadius = moveRadius * d_ptr->m_radiusFactor;
            if (newRadius > 2)
                newRadius = 2;
            d_ptr->m_radiusRadial = newRadius;
            emit radiusRadialChanged(d_ptr->m_radiusRadial);
        }
    } else if (d_ptr->m_dragHandle == QtGradientWidgetPrivate::CentralConicalHandle) {
        d_ptr->m_centralConical = newPoint;
        emit centralConicalChanged(newPoint);
    } else if (d_ptr->m_dragHandle == QtGradientWidgetPrivate::AngleConicalHandle) {
        QPointF centralPoint = d_ptr->toViewport(d_ptr->m_centralConical);
        QPointF pF(e->pos().x(), e->pos().y());
        double x = pF.x() - centralPoint.x();
        double y = pF.y() - centralPoint.y();

        if ((d_ptr->m_handleSize * d_ptr->m_handleSize / 4) > (x * x + y * y)) {
            if (d_ptr->m_angleConical != d_ptr->m_dragAngle) {
                d_ptr->m_angleConical = d_ptr->m_dragAngle;
                emit angleConicalChanged(d_ptr->m_angleConical);
            }
        } else {
            QPointF central = d_ptr->toViewport(d_ptr->m_centralConical);
            QPointF current = pF;
            x = current.x() - central.x();
            y = current.y() - central.y();
            x /= size().width() / 2;
            y /= size().height() / 2;
            double r = sqrt(x * x + y * y);

            double arcSin = asin(y / r);
            double arcCos = acos(x / r);

            double angle = arcCos * 180 / M_PI;
            if (arcSin > 0) {
                angle = -angle;
            }

            angle += d_ptr->m_angleOffset;

            d_ptr->setAngleConical(angle);
        }
    }
    update();
}

void QtGradientWidget::mouseDoubleClickEvent(QMouseEvent *e)
{
    mousePressEvent(e);
}

void QtGradientWidget::paintEvent(QPaintEvent *e)
{
    Q_UNUSED(e)

    QPainter p(this);

    if (d_ptr->m_backgroundCheckered) {
        int pixSize = 40;
        QPixmap pm(2 * pixSize, 2 * pixSize);

        QPainter pmp(&pm);
        pmp.fillRect(0, 0, pixSize, pixSize, Qt::white);
        pmp.fillRect(pixSize, pixSize, pixSize, pixSize, Qt::white);
        pmp.fillRect(0, pixSize, pixSize, pixSize, Qt::black);
        pmp.fillRect(pixSize, 0, pixSize, pixSize, Qt::black);

        p.setBrushOrigin((size().width() % pixSize + pixSize) / 2, (size().height() % pixSize + pixSize) / 2);
        p.fillRect(rect(), pm);
        p.setBrushOrigin(0, 0);
    }

    QGradient *gradient = 0;
    switch (d_ptr->m_gradientType) {
        case QGradient::LinearGradient:
            gradient = new QLinearGradient(d_ptr->m_startLinear, d_ptr->m_endLinear);
            break;
        case QGradient::RadialGradient:
            gradient = new QRadialGradient(d_ptr->m_centralRadial, d_ptr->m_radiusRadial, d_ptr->m_focalRadial);
            break;
        case QGradient::ConicalGradient:
            gradient = new QConicalGradient(d_ptr->m_centralConical, d_ptr->m_angleConical);
            break;
        default:
            break;
    }
    if (!gradient)
        return;

    gradient->setStops(d_ptr->m_gradientStops);
    gradient->setSpread(d_ptr->m_gradientSpread);

    p.save();
    p.scale(size().width(), size().height());
    p.fillRect(QRect(0, 0, 1, 1), *gradient);
    p.restore();

    p.setRenderHint(QPainter::Antialiasing);

    QColor c = QColor::fromRgbF(0.5, 0.5, 0.5, 0.5);
    QBrush br(c);
    p.setBrush(br);
    QPen pen(Qt::white);
    pen.setWidthF(1);
    p.setPen(pen);
    QPen dragPen = pen;
    dragPen.setWidthF(2);
    if (d_ptr->m_gradientType == QGradient::LinearGradient) {
        p.save();
        if (d_ptr->m_dragHandle == QtGradientWidgetPrivate::StartLinearHandle)
            p.setPen(dragPen);
        d_ptr->paintPoint(&p, d_ptr->m_startLinear, d_ptr->m_handleSize);
        p.restore();

        p.save();
        if (d_ptr->m_dragHandle == QtGradientWidgetPrivate::EndLinearHandle)
            p.setPen(dragPen);
        d_ptr->paintPoint(&p, d_ptr->m_endLinear, d_ptr->m_handleSize);
        p.restore();
    } else if (d_ptr->m_gradientType == QGradient::RadialGradient) {
        QPointF central = d_ptr->toViewport(d_ptr->m_centralRadial);

        p.save();
        QRectF r = d_ptr->pointRect(central, 2 * d_ptr->m_handleSize / 3);
        QRectF r1(0, r.y(), size().width(), r.height());
        QRectF r2(r.x(), 0, r.width(), r.y());
        QRectF r3(r.x(), r.y() + r.height(), r.width(), size().height() - r.y() - r.height());
        p.fillRect(r1, c);
        p.fillRect(r2, c);
        p.fillRect(r3, c);
        p.setBrush(Qt::NoBrush);
        p.save();
        if (d_ptr->m_dragHandle == QtGradientWidgetPrivate::CentralRadialHandle)
            p.setPen(dragPen);
        d_ptr->paintPoint(&p, d_ptr->m_centralRadial, d_ptr->m_handleSize);
        p.restore();

        const QRectF rect = QRectF(central.x() - d_ptr->m_radiusRadial * size().width(),
                        central.y() - d_ptr->m_radiusRadial * size().height(),
                        2 * d_ptr->m_radiusRadial * size().width(),
                        2 * d_ptr->m_radiusRadial * size().height());
<<<<<<< HEAD
        QRegion region(r1.toRect());
        region += r2.toRect();
        region += r3.toRect();
        p.setClipRegion(region);

=======
        QRegion region = r1.toRect();
        region |= r2.toRect();
        region |= r3.toRect();
        p.setClipRegion(region);
>>>>>>> 650dc4fc
        p.drawEllipse(rect);
        if (d_ptr->m_dragHandle == QtGradientWidgetPrivate::RadiusRadialHandle) {
            p.save();
            p.setPen(dragPen);
            QRectF rect = QRectF(central.x() - d_ptr->m_radiusRadial / d_ptr->m_radiusFactor * size().width(),
                    central.y() - d_ptr->m_radiusRadial / d_ptr->m_radiusFactor * size().height(),
                    2 * d_ptr->m_radiusRadial / d_ptr->m_radiusFactor * size().width(),
                    2 * d_ptr->m_radiusRadial / d_ptr->m_radiusFactor * size().height());
            p.drawEllipse(rect);

            p.restore();
        }
        p.restore();

        p.save();
        if (d_ptr->m_dragHandle == QtGradientWidgetPrivate::FocalRadialHandle)
            p.setPen(dragPen);
        d_ptr->paintPoint(&p, d_ptr->m_focalRadial, 2 * d_ptr->m_handleSize / 3);
        p.restore();
    } else if (d_ptr->m_gradientType == QGradient::ConicalGradient) {
        double radius = size().width();
        if (size().height() < radius)
            radius = size().height();
        radius /= 2;
        double corr = d_ptr->m_handleSize / 3;
        radius -= corr;
        QPointF central = d_ptr->toViewport(d_ptr->m_centralConical);

        p.save();
        p.setBrush(Qt::NoBrush);
        QPen pen2(c);
        pen2.setWidthF(2 * d_ptr->m_handleSize / 3);
        p.setPen(pen2);
        p.drawEllipse(d_ptr->pointRect(central, 2 * radius));
        p.restore();

        p.save();
        p.setBrush(Qt::NoBrush);
        int pointCount = 2;
        for (int i = 0; i < pointCount; i++) {
            QPointF ang(cos(M_PI * (i * 180.0 / pointCount + d_ptr->m_angleConical) / 180) * size().width() / 2,
                    -sin(M_PI * (i * 180.0 / pointCount + d_ptr->m_angleConical) / 180) * size().height() / 2);
            double mod = sqrt(ang.x() * ang.x() + ang.y() * ang.y());
            p.drawLine(QPointF(central.x() + ang.x() * (radius - corr) / mod,
                        central.y() + ang.y() * (radius - corr) / mod),
                    QPointF(central.x() + ang.x() * (radius + corr) / mod,
                        central.y() + ang.y() * (radius + corr) / mod));
            p.drawLine(QPointF(central.x() - ang.x() * (radius - corr) / mod,
                        central.y() - ang.y() * (radius - corr) / mod),
                    QPointF(central.x() - ang.x() * (radius + corr) / mod,
                        central.y() - ang.y() * (radius + corr) / mod));
        }
        if (d_ptr->m_dragHandle == QtGradientWidgetPrivate::AngleConicalHandle) {
            p.save();
            p.setPen(dragPen);
            QPointF ang(cos(M_PI * (d_ptr->m_angleConical - d_ptr->m_angleOffset) / 180) * size().width() / 2,
                    -sin(M_PI * (d_ptr->m_angleConical - d_ptr->m_angleOffset) / 180) * size().height() / 2);
            double mod = sqrt(ang.x() * ang.x() + ang.y() * ang.y());
            p.drawLine(QPointF(central.x() + ang.x() * (radius - corr) / mod,
                        central.y() + ang.y() * (radius - corr) / mod),
                    QPointF(central.x() + ang.x() * (radius + corr) / mod,
                        central.y() + ang.y() * (radius + corr) / mod));
            p.restore();
        }

        p.restore();

        p.save();
        if (d_ptr->m_dragHandle == QtGradientWidgetPrivate::CentralConicalHandle)
            p.setPen(dragPen);
        d_ptr->paintPoint(&p, d_ptr->m_centralConical, d_ptr->m_handleSize);
        p.restore();

    }

    delete gradient;
}

void QtGradientWidget::setGradientStops(const QGradientStops &stops)
{
    d_ptr->m_gradientStops = stops;
    update();
}

QGradientStops QtGradientWidget::gradientStops() const
{
    return d_ptr->m_gradientStops;
}

void QtGradientWidget::setGradientType(QGradient::Type type)
{
    if (type == QGradient::NoGradient)
        return;
    if (d_ptr->m_gradientType == type)
        return;

    d_ptr->m_gradientType = type;
    update();
}

QGradient::Type QtGradientWidget::gradientType() const
{
    return d_ptr->m_gradientType;
}

void QtGradientWidget::setGradientSpread(QGradient::Spread spread)
{
    if (d_ptr->m_gradientSpread == spread)
        return;

    d_ptr->m_gradientSpread = spread;
    update();
}

QGradient::Spread QtGradientWidget::gradientSpread() const
{
    return d_ptr->m_gradientSpread;
}

void QtGradientWidget::setStartLinear(const QPointF &point)
{
    if (d_ptr->m_startLinear == point)
        return;

    d_ptr->m_startLinear = d_ptr->checkRange(point);
    update();
}

QPointF QtGradientWidget::startLinear() const
{
    return d_ptr->m_startLinear;
}

void QtGradientWidget::setEndLinear(const QPointF &point)
{
    if (d_ptr->m_endLinear == point)
        return;

    d_ptr->m_endLinear = d_ptr->checkRange(point);
    update();
}

QPointF QtGradientWidget::endLinear() const
{
    return d_ptr->m_endLinear;
}

void QtGradientWidget::setCentralRadial(const QPointF &point)
{
    if (d_ptr->m_centralRadial == point)
        return;

    d_ptr->m_centralRadial = point;
    update();
}

QPointF QtGradientWidget::centralRadial() const
{
    return d_ptr->m_centralRadial;
}

void QtGradientWidget::setFocalRadial(const QPointF &point)
{
    if (d_ptr->m_focalRadial == point)
        return;

    d_ptr->m_focalRadial = point;
    update();
}

QPointF QtGradientWidget::focalRadial() const
{
    return d_ptr->m_focalRadial;
}

void QtGradientWidget::setRadiusRadial(qreal radius)
{
    if (d_ptr->m_radiusRadial == radius)
        return;

    d_ptr->m_radiusRadial = radius;
    update();
}

qreal QtGradientWidget::radiusRadial() const
{
    return d_ptr->m_radiusRadial;
}

void QtGradientWidget::setCentralConical(const QPointF &point)
{
    if (d_ptr->m_centralConical == point)
        return;

    d_ptr->m_centralConical = point;
    update();
}

QPointF QtGradientWidget::centralConical() const
{
    return d_ptr->m_centralConical;
}

void QtGradientWidget::setAngleConical(qreal angle)
{
    if (d_ptr->m_angleConical == angle)
        return;

    d_ptr->m_angleConical = angle;
    update();
}

qreal QtGradientWidget::angleConical() const
{
    return d_ptr->m_angleConical;
}

QT_END_NAMESPACE<|MERGE_RESOLUTION|>--- conflicted
+++ resolved
@@ -593,18 +593,11 @@
                         central.y() - d_ptr->m_radiusRadial * size().height(),
                         2 * d_ptr->m_radiusRadial * size().width(),
                         2 * d_ptr->m_radiusRadial * size().height());
-<<<<<<< HEAD
         QRegion region(r1.toRect());
         region += r2.toRect();
         region += r3.toRect();
         p.setClipRegion(region);
 
-=======
-        QRegion region = r1.toRect();
-        region |= r2.toRect();
-        region |= r3.toRect();
-        p.setClipRegion(region);
->>>>>>> 650dc4fc
         p.drawEllipse(rect);
         if (d_ptr->m_dragHandle == QtGradientWidgetPrivate::RadiusRadialHandle) {
             p.save();
