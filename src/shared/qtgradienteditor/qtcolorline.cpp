--- conflicted
+++ resolved
@@ -44,12 +44,8 @@
 
 #include <QtGui/QPainter>
 #include <QtGui/QPaintEvent>
-<<<<<<< HEAD
-#include <QtGui/QStyleOption>
+#include <QtWidgets/QStyleOption>
 #include <QtGui/QRegion>
-=======
-#include <QtWidgets/QStyleOption>
->>>>>>> 650dc4fc
 
 QT_BEGIN_NAMESPACE
 
@@ -687,7 +683,6 @@
             pmp.end();
 
             p.setBrushOrigin((rect.width() % pixSize + pixSize) / 2, (rect.height() % pixSize + pixSize) / 2);
-<<<<<<< HEAD
 
             QRegion region(r[1].adjusted(4, 4, -4, -4));
             region += QRect(rect.topLeft(), QPoint(r[1].left() + 0, rect.bottom()));
@@ -695,21 +690,6 @@
             region += QRect(rect.topLeft(), QPoint(rect.right(), r[1].top() + 0));
             region += QRect(QPoint(rect.left(), r[1].bottom() - 0), rect.bottomRight());
             p.setClipRegion(region);
-=======
-            QRegion region = r[1].adjusted(4, 4, -4, -4);
-            region |= QRect(rect.topLeft(), QPoint(r[1].left() + 0, rect.bottom()));
-            region |= QRect(QPoint(r[1].right() - 0, rect.top()), rect.bottomRight());
-            region |= QRect(rect.topLeft(), QPoint(rect.right(), r[1].top() + 0));
-            region |= QRect(QPoint(rect.left(), r[1].bottom() - 0), rect.bottomRight());
-            p.setClipRegion(region);
-            /*
-            p.setClipRect(r[1].adjusted(3, 3, -3, -3));
-            p.setClipRect(QRect(rect.topLeft(), QPoint(r[1].left() + 1, rect.bottom())), Qt::UniteClip);
-            p.setClipRect(QRect(QPoint(r[1].right() - 1, rect.top()), rect.bottomRight()), Qt::UniteClip);
-            p.setClipRect(QRect(rect.topLeft(), QPoint(rect.right(), r[1].top() + 1)), Qt::UniteClip);
-            p.setClipRect(QRect(QPoint(rect.left(), r[1].bottom() - 1), rect.bottomRight()), Qt::UniteClip);
-            */
->>>>>>> 650dc4fc
             p.fillRect(rect, pm);
             p.setBrushOrigin(0, 0);
             p.setClipping(false);
@@ -859,21 +839,13 @@
             p.setBrush(m_alphalessPixmap);
             QRegion region;
             if (m_orientation == Qt::Horizontal) {
-<<<<<<< HEAD
                 region += r[1].adjusted(0, qRound(r[1].height() * coef), 0, 0);
                 region += r[1].adjusted(0, 0, 0, -qRound(r[1].height() * coef));
+                p.setClipRegion(region);
             } else {
                 region += r[1].adjusted(qRound(r[1].width() * coef), 0, 0, 0);
                 region += r[1].adjusted(0, 0, -qRound(r[1].width() * coef), 0);
-=======
-                QRegion region = r[1].adjusted(0, qRound(r[1].height() * coef), 0, 0);
-                region |= r[1].adjusted(0, 0, 0, -qRound(r[1].height() * coef));
                 p.setClipRegion(region);
-            } else {
-                QRegion region = r[1].adjusted(qRound(r[1].width() * coef), 0, 0, 0);
-                region |= r[1].adjusted(0, 0, -qRound(r[1].width() * coef), 0);
-                p.setClipRegion(region);
->>>>>>> 650dc4fc
             }
             p.setClipRegion(region);
             p.setBrush(Qt::NoBrush);
