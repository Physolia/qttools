/****************************************************************************
**
** Copyright (C) 2013 Digia Plc and/or its subsidiary(-ies).
** Contact: http://www.qt-project.org/legal
**
** This file is part of the Qt Linguist of the Qt Toolkit.
**
** $QT_BEGIN_LICENSE:LGPL$
** Commercial License Usage
** Licensees holding valid commercial Qt licenses may use this file in
** accordance with the commercial license agreement provided with the
** Software or, alternatively, in accordance with the terms contained in
** a written agreement between you and Digia.  For licensing terms and
** conditions see http://qt.digia.com/licensing.  For further information
** use the contact form at http://qt.digia.com/contact-us.
**
** GNU Lesser General Public License Usage
** Alternatively, this file may be used under the terms of the GNU Lesser
** General Public License version 2.1 as published by the Free Software
** Foundation and appearing in the file LICENSE.LGPL included in the
** packaging of this file.  Please review the following information to
** ensure the GNU Lesser General Public License version 2.1 requirements
** will be met: http://www.gnu.org/licenses/old-licenses/lgpl-2.1.html.
**
** In addition, as a special exception, Digia gives you certain additional
** rights.  These rights are described in the Digia Qt LGPL Exception
** version 1.1, included in the file LGPL_EXCEPTION.txt in this package.
**
** GNU General Public License Usage
** Alternatively, this file may be used under the terms of the GNU
** General Public License version 3.0 as published by the Free Software
** Foundation and appearing in the file LICENSE.GPL included in the
** packaging of this file.  Please review the following information to
** ensure the GNU General Public License version 3.0 requirements will be
** met: http://www.gnu.org/copyleft/gpl.html.
**
**
** $QT_END_LICENSE$
**
****************************************************************************/

#include "lupdate.h"

#include <translator.h>

#include <QtCore/QBitArray>
#include <QtCore/QDebug>
#include <QtCore/QFileInfo>
#include <QtCore/QStack>
#include <QtCore/QString>
#include <QtCore/QTextCodec>
#include <QtCore/QTextStream>
#include <QtCore/QCoreApplication>

#include <iostream>

#include <ctype.h>              // for isXXX()

QT_BEGIN_NAMESPACE

class LU {
    Q_DECLARE_TR_FUNCTIONS(LUpdate)
};

/* qmake ignore Q_OBJECT */

static QString MagicComment(QLatin1String("TRANSLATOR"));

#define STRING(s) static QString str##s(QLatin1String(#s))

//#define DIAGNOSE_RETRANSLATABILITY // FIXME: should make a runtime option of this

class HashString {
public:
    HashString() : m_hash(0x80000000) {}
    explicit HashString(const QString &str) : m_str(str), m_hash(0x80000000) {}
    void setValue(const QString &str) { m_str = str; m_hash = 0x80000000; }
    const QString &value() const { return m_str; }
    bool operator==(const HashString &other) const { return m_str == other.m_str; }
private:
    QString m_str;
    mutable uint m_hash; // We use the highest bit as a validity indicator (set => invalid)
    friend uint qHash(const HashString &str);
};

uint qHash(const HashString &str)
{
    if (str.m_hash & 0x80000000)
        str.m_hash = qHash(str.m_str) & 0x7fffffff;
    return str.m_hash;
}

class HashStringList {
public:
    explicit HashStringList(const QList<HashString> &list) : m_list(list), m_hash(0x80000000) {}
    const QList<HashString> &value() const { return m_list; }
    bool operator==(const HashStringList &other) const { return m_list == other.m_list; }
private:
    QList<HashString> m_list;
    mutable uint m_hash; // We use the highest bit as a validity indicator (set => invalid)
    friend uint qHash(const HashStringList &list);
};

uint qHash(const HashStringList &list)
{
    if (list.m_hash & 0x80000000) {
        uint hash = 0;
        foreach (const HashString &qs, list.m_list) {
            hash ^= qHash(qs) ^ 0x6ad9f526;
            hash = ((hash << 13) & 0x7fffffff) | (hash >> 18);
        }
        list.m_hash = hash;
    }
    return list.m_hash;
}

typedef QList<HashString> NamespaceList;

struct Namespace {

    Namespace() :
            classDef(this),
            hasTrFunctions(false), complained(false)
    {}
    ~Namespace()
    {
        qDeleteAll(children);
    }

    QHash<HashString, Namespace *> children;
    QHash<HashString, NamespaceList> aliases;
    QList<HashStringList> usings;

    // Class declarations set no flags and create no namespaces, so they are ignored.
    // Class definitions may appear multiple times - but only because we are trying to
    // "compile" all sources irrespective of build configuration.
    // Nested classes may be forward-declared inside a definition, and defined in another file.
    // The latter will detach the class' child list, so clones need a backlink to the original
    // definition (either one in case of multiple definitions).
    // Namespaces can have tr() functions as well, so we need to track parent definitions for
    // them as well. The complication is that we may have to deal with a forrest instead of
    // a tree - in that case the parent will be arbitrary. However, it seem likely that
    // Q_DECLARE_TR_FUNCTIONS would be used either in "class-like" namespaces with a central
    // header or only locally in a file.
    Namespace *classDef;

    QString trQualification;

    bool hasTrFunctions;
    bool complained; // ... that tr functions are missing.
};

static int nextFileId;

class VisitRecorder {
public:
    VisitRecorder()
    {
        m_ba.resize(nextFileId);
    }
    bool tryVisit(int fileId)
    {
        if (m_ba.at(fileId))
            return false;
        m_ba[fileId] = true;
        return true;
    }
private:
    QBitArray m_ba;
};

struct ParseResults {
    int fileId;
    Namespace rootNamespace;
    QSet<const ParseResults *> includes;
};

struct IncludeCycle {
    QSet<QString> fileNames;
    QSet<const ParseResults *> results;
};

typedef QHash<QString, IncludeCycle *> IncludeCycleHash;
typedef QHash<QString, const Translator *> TranslatorHash;

class CppFiles {

public:
    static QSet<const ParseResults *> getResults(const QString &cleanFile);
    static void setResults(const QString &cleanFile, const ParseResults *results);
    static const Translator *getTranslator(const QString &cleanFile);
    static void setTranslator(const QString &cleanFile, const Translator *results);
    static bool isBlacklisted(const QString &cleanFile);
    static void setBlacklisted(const QString &cleanFile);
    static void addIncludeCycle(const QSet<QString> &fileNames);

private:
    static IncludeCycleHash &includeCycles();
    static TranslatorHash &translatedFiles();
    static QSet<QString> &blacklistedFiles();
};

class CppParser {

public:
    CppParser(ParseResults *results = 0);
    void setInput(const QString &in);
    void setInput(QTextStream &ts, const QString &fileName);
    void setTranslator(Translator *_tor) { tor = _tor; }
    void parse(const QString &initialContext, ConversionData &cd, const QStringList &includeStack, QSet<QString> &inclusions);
    void parseInternal(ConversionData &cd, const QStringList &includeStack, QSet<QString> &inclusions);
    const ParseResults *recordResults(bool isHeader);
    void deleteResults() { delete results; }

    struct SavedState {
        NamespaceList namespaces;
        QStack<int> namespaceDepths;
        NamespaceList functionContext;
        QString functionContextUnresolved;
        QString pendingContext;
    };

private:
    struct IfdefState {
        IfdefState() {}
        IfdefState(int _bracketDepth, int _braceDepth, int _parenDepth) :
            bracketDepth(_bracketDepth),
            braceDepth(_braceDepth),
            parenDepth(_parenDepth),
            elseLine(-1)
        {}

        SavedState state;
        int bracketDepth, bracketDepth1st;
        int braceDepth, braceDepth1st;
        int parenDepth, parenDepth1st;
        int elseLine;
    };

    std::ostream &yyMsg(int line = 0);

    uint getChar();
    uint getToken();
    bool getMacroArgs();

    void processComment();

    bool match(uint t);
    bool matchString(QString *s);
    bool matchEncoding();
    bool matchStringOrNull(QString *s);
    bool matchExpression();

    QString transcode(const QString &str);
    void recordMessage(
        int line, const QString &context, const QString &text, const QString &comment,
        const QString &extracomment, const QString &msgid, const TranslatorMessage::ExtraData &extra,
        bool plural);

    void processInclude(const QString &file, ConversionData &cd,
                        const QStringList &includeStack, QSet<QString> &inclusions);

    void saveState(SavedState *state);
    void loadState(const SavedState *state);

    static QString stringifyNamespace(const NamespaceList &namespaces);
    static QStringList stringListifyNamespace(const NamespaceList &namespaces);
    typedef bool (CppParser::*VisitNamespaceCallback)(const Namespace *ns, void *context) const;
    bool visitNamespace(const NamespaceList &namespaces, int nsCount,
                        VisitNamespaceCallback callback, void *context,
                        VisitRecorder &vr, const ParseResults *rslt) const;
    bool visitNamespace(const NamespaceList &namespaces, int nsCount,
                        VisitNamespaceCallback callback, void *context) const;
    static QStringList stringListifySegments(const QList<HashString> &namespaces);
    bool qualifyOneCallbackOwn(const Namespace *ns, void *context) const;
    bool qualifyOneCallbackUsing(const Namespace *ns, void *context) const;
    bool qualifyOne(const NamespaceList &namespaces, int nsCnt, const HashString &segment,
                    NamespaceList *resolved, QSet<HashStringList> *visitedUsings) const;
    bool qualifyOne(const NamespaceList &namespaces, int nsCnt, const HashString &segment,
                    NamespaceList *resolved) const;
    bool fullyQualify(const NamespaceList &namespaces, int nsCnt,
                      const QList<HashString> &segments, bool isDeclaration,
                      NamespaceList *resolved, QStringList *unresolved) const;
    bool fullyQualify(const NamespaceList &namespaces,
                      const QList<HashString> &segments, bool isDeclaration,
                      NamespaceList *resolved, QStringList *unresolved) const;
    bool fullyQualify(const NamespaceList &namespaces,
                      const QString &segments, bool isDeclaration,
                      NamespaceList *resolved, QStringList *unresolved) const;
    bool findNamespaceCallback(const Namespace *ns, void *context) const;
    const Namespace *findNamespace(const NamespaceList &namespaces, int nsCount = -1) const;
    void enterNamespace(NamespaceList *namespaces, const HashString &name);
    void truncateNamespaces(NamespaceList *namespaces, int lenght);
    Namespace *modifyNamespace(NamespaceList *namespaces, bool haveLast = true);

    enum TokenType {
        Tok_Eof, Tok_class, Tok_friend, Tok_namespace, Tok_using, Tok_return,
        Tok_tr, Tok_trUtf8, Tok_translate, Tok_translateUtf8, Tok_trid,
        Tok_Q_OBJECT, Tok_Q_DECLARE_TR_FUNCTIONS, Tok_Access, Tok_Cancel,
        Tok_Ident, Tok_String, Tok_Arrow, Tok_Colon, Tok_ColonColon,
        Tok_Equals, Tok_LeftBracket, Tok_RightBracket,
        Tok_LeftBrace, Tok_RightBrace, Tok_LeftParen, Tok_RightParen, Tok_Comma, Tok_Semicolon,
        Tok_Null, Tok_Integer,
        Tok_QuotedInclude, Tok_AngledInclude,
        Tok_Other
    };

    // Tokenizer state
    QString yyFileName;
    int yyCh;
    bool yyAtNewline;
    QString yyWord;
    qlonglong yyInteger;
    QStack<IfdefState> yyIfdefStack;
    int yyBracketDepth;
    int yyBraceDepth;
    int yyParenDepth;
    int yyLineNo;
    int yyCurLineNo;
    int yyBracketLineNo;
    int yyBraceLineNo;
    int yyParenLineNo;

    // the string to read from and current position in the string
    QTextCodec *yySourceCodec;
    QString yyInStr;
    const ushort *yyInPtr;

    // Parser state
    uint yyTok;

    bool metaExpected;
    QString context;
    QString text;
    QString comment;
    QString extracomment;
    QString msgid;
    QString sourcetext;
    TranslatorMessage::ExtraData extra;

    NamespaceList namespaces;
    QStack<int> namespaceDepths;
    NamespaceList functionContext;
    QString functionContextUnresolved;
    QString prospectiveContext;
    QString pendingContext;
    ParseResults *results;
    Translator *tor;
    bool directInclude;

    SavedState savedState;
    int yyMinBraceDepth;
    bool inDefine;
};

CppParser::CppParser(ParseResults *_results)
{
    tor = 0;
    if (_results) {
        results = _results;
        directInclude = true;
    } else {
        results = new ParseResults;
        directInclude = false;
    }
    yyBracketDepth = 0;
    yyBraceDepth = 0;
    yyParenDepth = 0;
    yyCurLineNo = 1;
    yyBracketLineNo = 1;
    yyBraceLineNo = 1;
    yyParenLineNo = 1;
    yyAtNewline = true;
    yyMinBraceDepth = 0;
    inDefine = false;
}


std::ostream &CppParser::yyMsg(int line)
{
    return std::cerr << qPrintable(yyFileName) << ':' << (line ? line : yyLineNo) << ": ";
}

void CppParser::setInput(const QString &in)
{
    yyInStr = in;
    yyFileName = QString();
    yySourceCodec = 0;
}

void CppParser::setInput(QTextStream &ts, const QString &fileName)
{
    yyInStr = ts.readAll();
    yyFileName = fileName;
    yySourceCodec = ts.codec();
}

/*
  The first part of this source file is the C++ tokenizer.  We skip
  most of C++; the only tokens that interest us are defined here.
  Thus, the code fragment

      int main()
      {
          printf("Hello, world!\n");
          return 0;
      }

  is broken down into the following tokens (Tok_ omitted):

      Ident Ident LeftParen RightParen
      LeftBrace
          Ident LeftParen String RightParen Semicolon
          return Semicolon
      RightBrace.

  The 0 doesn't produce any token.
*/

uint CppParser::getChar()
{
    const ushort *uc = yyInPtr;
    forever {
        ushort c = *uc;
        if (!c) {
            yyInPtr = uc;
            return EOF;
        }
        ++uc;
        if (c == '\\') {
            ushort cc = *uc;
            if (cc == '\n') {
                ++yyCurLineNo;
                ++uc;
                continue;
            }
            if (cc == '\r') {
                ++yyCurLineNo;
                ++uc;
                if (*uc == '\n')
                    ++uc;
                continue;
            }
        }
        if (c == '\r') {
            if (*uc == '\n')
                ++uc;
            c = '\n';
            ++yyCurLineNo;
            yyAtNewline = true;
        } else if (c == '\n') {
            ++yyCurLineNo;
            yyAtNewline = true;
        } else if (c != ' ' && c != '\t' && c != '#') {
            yyAtNewline = false;
        }
        yyInPtr = uc;
        return c;
    }
}

// This ignores commas, parens and comments.
// IOW, it understands only a single, simple argument.
bool CppParser::getMacroArgs()
{
    // Failing this assertion would mean losing the preallocated buffer.
    Q_ASSERT(yyWord.isDetached());
    yyWord.resize(0);

    while (isspace(yyCh))
        yyCh = getChar();
    if (yyCh != '(')
        return false;
    do {
        yyCh = getChar();
    } while (isspace(yyCh));
    ushort *ptr = (ushort *)yyWord.unicode();
    while (yyCh != ')') {
        if (yyCh == EOF)
            return false;
        *ptr++ = yyCh;
        yyCh = getChar();
    }
    yyCh = getChar();
    for (; ptr != (ushort *)yyWord.unicode() && isspace(*(ptr - 1)); --ptr) ;
    yyWord.resize(ptr - (ushort *)yyWord.unicode());
    return true;
}

STRING(Q_OBJECT);
STRING(class);
STRING(friend);
STRING(namespace);
STRING(operator);
STRING(return);
STRING(struct);
STRING(using);
STRING(private);
STRING(protected);
STRING(public);
STRING(slots);
STRING(signals);
STRING(Q_SLOTS);
STRING(Q_SIGNALS);

uint CppParser::getToken()
{
  restart:
    // Failing this assertion would mean losing the preallocated buffer.
    Q_ASSERT(yyWord.isDetached());
    yyWord.resize(0);

    while (yyCh != EOF) {
        yyLineNo = yyCurLineNo;

        if (yyCh == '#' && yyAtNewline) {
            /*
              Early versions of lupdate complained about
              unbalanced braces in the following code:

                  #ifdef ALPHA
                      while (beta) {
                  #else
                      while (gamma) {
                  #endif
                          delta;
                      }

              The code contains, indeed, two opening braces for
              one closing brace; yet there's no reason to panic.

              The solution is to remember yyBraceDepth as it was
              when #if, #ifdef or #ifndef was met, and to set
              yyBraceDepth to that value when meeting #elif or
              #else.
            */
            do {
                yyCh = getChar();
            } while (isspace(yyCh) && yyCh != '\n');

            switch (yyCh) {
            case 'd': // define
                // Skip over the name of the define to avoid it being interpreted as c++ code
                do { // Rest of "define"
                    yyCh = getChar();
                    if (yyCh == EOF)
                        return Tok_Eof;
                    if (yyCh == '\n')
                        goto restart;
                } while (!isspace(yyCh));
                do { // Space beween "define" and macro name
                    yyCh = getChar();
                    if (yyCh == EOF)
                        return Tok_Eof;
                    if (yyCh == '\n')
                        goto restart;
                } while (isspace(yyCh));
                do { // Macro name
                    if (yyCh == '(') {
                        // Argument list. Follows the name without a space, and no
                        // paren nesting is possible.
                        do {
                            yyCh = getChar();
                            if (yyCh == EOF)
                                return Tok_Eof;
                            if (yyCh == '\n')
                                goto restart;
                        } while (yyCh != ')');
                        break;
                    }
                    yyCh = getChar();
                    if (yyCh == EOF)
                        return Tok_Eof;
                    if (yyCh == '\n')
                        goto restart;
                } while (!isspace(yyCh));
                do { // Shortcut the immediate newline case if no comments follow.
                    yyCh = getChar();
                    if (yyCh == EOF)
                        return Tok_Eof;
                    if (yyCh == '\n')
                        goto restart;
                } while (isspace(yyCh));

                saveState(&savedState);
                yyMinBraceDepth = yyBraceDepth;
                inDefine = true;
                goto restart;
            case 'i':
                yyCh = getChar();
                if (yyCh == 'f') {
                    // if, ifdef, ifndef
                    yyIfdefStack.push(IfdefState(yyBracketDepth, yyBraceDepth, yyParenDepth));
                    yyCh = getChar();
                } else if (yyCh == 'n') {
                    // include
                    do {
                        yyCh = getChar();
                    } while (yyCh != EOF && !isspace(yyCh));
                    do {
                        yyCh = getChar();
                    } while (isspace(yyCh));
                    int tChar;
                    if (yyCh == '"')
                        tChar = '"';
                    else if (yyCh == '<')
                        tChar = '>';
                    else
                        break;
                    ushort *ptr = (ushort *)yyWord.unicode();
                    forever {
                        yyCh = getChar();
                        if (yyCh == EOF || yyCh == '\n')
                            break;
                        if (yyCh == tChar) {
                            yyCh = getChar();
                            break;
                        }
                        *ptr++ = yyCh;
                    }
                    yyWord.resize(ptr - (ushort *)yyWord.unicode());
                    return (tChar == '"') ? Tok_QuotedInclude : Tok_AngledInclude;
                }
                break;
            case 'e':
                yyCh = getChar();
                if (yyCh == 'l') {
                    // elif, else
                    if (!yyIfdefStack.isEmpty()) {
                        IfdefState &is = yyIfdefStack.top();
                        if (is.elseLine != -1) {
                            if (yyBracketDepth != is.bracketDepth1st
                                || yyBraceDepth != is.braceDepth1st
                                || yyParenDepth != is.parenDepth1st)
                                yyMsg(is.elseLine)
                                    << qPrintable(LU::tr("Parenthesis/bracket/brace mismatch between "
                                                         "#if and #else branches; using #if branch\n"));
                        } else {
                            is.bracketDepth1st = yyBracketDepth;
                            is.braceDepth1st = yyBraceDepth;
                            is.parenDepth1st = yyParenDepth;
                            saveState(&is.state);
                        }
                        is.elseLine = yyLineNo;
                        yyBracketDepth = is.bracketDepth;
                        yyBraceDepth = is.braceDepth;
                        yyParenDepth = is.parenDepth;
                    }
                    yyCh = getChar();
                } else if (yyCh == 'n') {
                    // endif
                    if (!yyIfdefStack.isEmpty()) {
                        IfdefState is = yyIfdefStack.pop();
                        if (is.elseLine != -1) {
                            if (yyBracketDepth != is.bracketDepth1st
                                || yyBraceDepth != is.braceDepth1st
                                || yyParenDepth != is.parenDepth1st)
                                yyMsg(is.elseLine)
                                    << qPrintable(LU::tr("Parenthesis/brace mismatch between "
                                                         "#if and #else branches; using #if branch\n"));
                            yyBracketDepth = is.bracketDepth1st;
                            yyBraceDepth = is.braceDepth1st;
                            yyParenDepth = is.parenDepth1st;
                            loadState(&is.state);
                        }
                    }
                    yyCh = getChar();
                }
                break;
            }
            // Optimization: skip over rest of preprocessor directive
            do {
                if (yyCh == '/') {
                    yyCh = getChar();
                    if (yyCh == '/') {
                        do {
                            yyCh = getChar();
                        } while (yyCh != EOF && yyCh != '\n');
                        break;
                    } else if (yyCh == '*') {
                        bool metAster = false;

                        forever {
                            yyCh = getChar();
                            if (yyCh == EOF) {
                                yyMsg() << qPrintable(LU::tr("Unterminated C++ comment\n"));
                                break;
                            }

                            if (yyCh == '*') {
                                metAster = true;
                            } else if (metAster && yyCh == '/') {
                                yyCh = getChar();
                                break;
                            } else {
                                metAster = false;
                            }
                        }
                    }
                } else {
                    yyCh = getChar();
                }
            } while (yyCh != '\n' && yyCh != EOF);
            yyCh = getChar();
        } else if ((yyCh >= 'A' && yyCh <= 'Z') || (yyCh >= 'a' && yyCh <= 'z') || yyCh == '_') {
            ushort *ptr = (ushort *)yyWord.unicode();
            do {
                *ptr++ = yyCh;
                yyCh = getChar();
            } while ((yyCh >= 'A' && yyCh <= 'Z') || (yyCh >= 'a' && yyCh <= 'z')
                     || (yyCh >= '0' && yyCh <= '9') || yyCh == '_');
            yyWord.resize(ptr - (ushort *)yyWord.unicode());

            //qDebug() << "IDENT: " << yyWord;

            switch (yyWord.unicode()[0].unicode()) {
            case 'Q':
                if (yyWord == strQ_OBJECT)
                    return Tok_Q_OBJECT;
<<<<<<< HEAD
=======
                if (yyWord == strQ_DECLARE_TR_FUNCTIONS)
                    return Tok_Q_DECLARE_TR_FUNCTIONS;
                if (yyWord == strQT_TR_NOOP)
                    return Tok_tr;
                if (yyWord == strQT_TRID_NOOP)
                    return Tok_trid;
                if (yyWord == strQT_TRANSLATE_NOOP)
                    return Tok_translate;
                if (yyWord == strQT_TRANSLATE_NOOP3)
                    return Tok_translate;
                if (yyWord == strQT_TR_NOOP_UTF8)
                    return Tok_trUtf8;
                if (yyWord == strQT_TRANSLATE_NOOP_UTF8)
                    return Tok_translateUtf8;
                if (yyWord == strQT_TRANSLATE_NOOP3_UTF8)
                    return Tok_translateUtf8;
                if (yyWord == strQ_SLOTS || yyWord == strQ_SIGNALS)
                    return Tok_Access;
                break;
            case 'T':
                // TR() for when all else fails
                if (yyWord == strTR || yyWord == strTr)
                    return Tok_tr;
>>>>>>> 90d59cb8
                break;
            case 'c':
                if (yyWord == strclass)
                    return Tok_class;
                break;
            case 'f':
                if (yyWord == strfriend)
                    return Tok_friend;
                break;
            case 'n':
                if (yyWord == strnamespace)
                    return Tok_namespace;
                break;
            case 'o':
                if (yyWord == stroperator) {
                    // Operator overload declaration/definition.
                    // We need to prevent those characters from confusing the followup
                    // parsing. Actually using them does not add value, so just eat them.
                    while (isspace(yyCh))
                       yyCh = getChar();
                    while (yyCh == '+' || yyCh == '-' || yyCh == '*' || yyCh == '/' || yyCh == '%'
                           || yyCh == '=' || yyCh == '<' || yyCh == '>' || yyCh == '!'
                           || yyCh == '&' || yyCh == '|' || yyCh == '~' || yyCh == '^'
                           || yyCh == '[' || yyCh == ']')
                        yyCh = getChar();
                }
                break;
<<<<<<< HEAD
=======
            case 'p':
                if (yyWord == strpublic || yyWord == strprotected || yyWord == strprivate)
                    return Tok_Access;
                break;
            case 'q':
                if (yyWord == strqtTrId)
                    return Tok_trid;
                break;
>>>>>>> 90d59cb8
            case 'r':
                if (yyWord == strreturn)
                    return Tok_return;
                break;
            case 's':
                if (yyWord == strstruct)
                    return Tok_class;
                if (yyWord == strslots || yyWord == strsignals)
                    return Tok_Access;
                break;
            case 'u':
                if (yyWord == strusing)
                    return Tok_using;
                break;
            }

            static const TokenType trFunctionTokens[] = {
                Tok_Q_DECLARE_TR_FUNCTIONS, // Q_DECLARE_TR_FUNCTIONS
                Tok_tr,                     // QT_TR_NOOP
                Tok_trid,                   // QT_TRID_NOOP
                Tok_translate,              // QT_TRANSLATE_NOOP
                Tok_translate,              // QT_TRANSLATE_NOOP3
                Tok_trUtf8,                 // QT_TR_NOOP_UTF8
                Tok_translateUtf8,          // QT_TRANSLATE_NOOP_UTF8
                Tok_translateUtf8,          // QT_TRANSLATE_NOOP3_UTF8
                Tok_translate,              // findMessage
                Tok_trid,                   // qtTrId
                Tok_tr,                     // TR
                Tok_tr,                     // Tr
                Tok_tr,                     // tr
                Tok_trUtf8,                 // trUtf8
                Tok_translate,              // translate
                Tok_Ident,                  // qsTr (QML only)
                Tok_Ident,                  // qsTrId (QML only)
                Tok_Ident,                  // qsTranslate (QML only)
            };
            Q_STATIC_ASSERT((sizeof trFunctionTokens / sizeof *trFunctionTokens == TrFunctionAliasManager::NumTrFunctions));

            const int trFunction = trFunctionAliasManager.trFunctionByName(yyWord);
            if (trFunction >= 0)
                return trFunctionTokens[trFunction];

            return Tok_Ident;
        } else {
            switch (yyCh) {
            case '\n':
                if (inDefine) {
                    loadState(&savedState);
                    prospectiveContext.clear();
                    yyBraceDepth = yyMinBraceDepth;
                    yyMinBraceDepth = 0;
                    inDefine = false;
                    metaExpected = true;
                    yyCh = getChar();
                    return Tok_Cancel; // Break out of any multi-token constructs
                }
                yyCh = getChar();
                break;
            case '/':
                yyCh = getChar();
                if (yyCh == '/') {
                    ushort *ptr = (ushort *)yyWord.unicode();
                    do {
                        yyCh = getChar();
                        if (yyCh == EOF)
                            break;
                        *ptr++ = yyCh;
                    } while (yyCh != '\n');
                    yyWord.resize(ptr - (ushort *)yyWord.unicode());
                    processComment();
                } else if (yyCh == '*') {
                    bool metAster = false;
                    ushort *ptr = (ushort *)yyWord.unicode();

                    forever {
                        yyCh = getChar();
                        if (yyCh == EOF) {
                            yyMsg() << qPrintable(LU::tr("Unterminated C++ comment\n"));
                            break;
                        }
                        *ptr++ = yyCh;

                        if (yyCh == '*')
                            metAster = true;
                        else if (metAster && yyCh == '/')
                            break;
                        else
                            metAster = false;
                    }
                    yyWord.resize(ptr - (ushort *)yyWord.unicode() - 2);
                    processComment();

                    yyCh = getChar();
                }
                break;
            case '"': {
                ushort *ptr = (ushort *)yyWord.unicode();
                yyCh = getChar();
                while (yyCh != EOF && yyCh != '\n' && yyCh != '"') {
                    if (yyCh == '\\') {
                        yyCh = getChar();
                        if (yyCh == EOF || yyCh == '\n')
                            break;
                        *ptr++ = '\\';
                    }
                    *ptr++ = yyCh;
                    yyCh = getChar();
                }
                yyWord.resize(ptr - (ushort *)yyWord.unicode());

                if (yyCh != '"')
                    yyMsg() << qPrintable(LU::tr("Unterminated C++ string\n"));
                else
                    yyCh = getChar();
                return Tok_String;
            }
            case '-':
                yyCh = getChar();
                if (yyCh == '>') {
                    yyCh = getChar();
                    return Tok_Arrow;
                }
                break;
            case ':':
                yyCh = getChar();
                if (yyCh == ':') {
                    yyCh = getChar();
                    return Tok_ColonColon;
                }
                return Tok_Colon;
            // Incomplete: '<' might be part of '<=' or of template syntax.
            // The main intent of not completely ignoring it is to break
            // parsing of things like   std::cout << QObject::tr()  as
            // context std::cout::QObject (see Task 161106)
            case '=':
                yyCh = getChar();
                return Tok_Equals;
            case '>':
            case '<':
                yyCh = getChar();
                return Tok_Other;
            case '\'':
                yyCh = getChar();
                if (yyCh == '\\')
                    yyCh = getChar();

                forever {
                    if (yyCh == EOF || yyCh == '\n') {
                        yyMsg() << "Unterminated C++ character\n";
                        break;
                    }
                    yyCh = getChar();
                    if (yyCh == '\'') {
                        yyCh = getChar();
                        break;
                    }
                }
                break;
            case '{':
                if (yyBraceDepth == 0)
                    yyBraceLineNo = yyCurLineNo;
                yyBraceDepth++;
                yyCh = getChar();
                return Tok_LeftBrace;
            case '}':
                if (yyBraceDepth == yyMinBraceDepth) {
                    if (!inDefine)
                        yyMsg(yyCurLineNo)
                            << qPrintable(LU::tr("Excess closing brace in C++ code"
                                                 " (or abuse of the C++ preprocessor)\n"));
                    // Avoid things getting messed up even more
                    yyCh = getChar();
                    return Tok_Semicolon;
                }
                yyBraceDepth--;
                yyCh = getChar();
                return Tok_RightBrace;
            case '(':
                if (yyParenDepth == 0)
                    yyParenLineNo = yyCurLineNo;
                yyParenDepth++;
                yyCh = getChar();
                return Tok_LeftParen;
            case ')':
                if (yyParenDepth == 0)
                    yyMsg(yyCurLineNo)
                        << qPrintable(LU::tr("Excess closing parenthesis in C++ code"
                                             " (or abuse of the C++ preprocessor)\n"));
                else
                    yyParenDepth--;
                yyCh = getChar();
                return Tok_RightParen;
            case '[':
                if (yyBracketDepth == 0)
                    yyBracketLineNo = yyCurLineNo;
                yyBracketDepth++;
                yyCh = getChar();
                return Tok_LeftBracket;
            case ']':
                if (yyBracketDepth == 0)
                    yyMsg(yyCurLineNo)
                        << qPrintable(LU::tr("Excess closing bracket in C++ code"
                                             " (or abuse of the C++ preprocessor)\n"));
                else
                    yyBracketDepth--;
                yyCh = getChar();
                return Tok_RightBracket;
            case ',':
                yyCh = getChar();
                return Tok_Comma;
            case ';':
                yyCh = getChar();
                return Tok_Semicolon;
            case '0':
                yyCh = getChar();
                if (yyCh == 'x') {
                    do {
                        yyCh = getChar();
                    } while ((yyCh >= '0' && yyCh <= '9')
                             || (yyCh >= 'a' && yyCh <= 'f') || (yyCh >= 'A' && yyCh <= 'F'));
                    return Tok_Integer;
                }
                if (yyCh < '0' || yyCh > '9')
                    return Tok_Null;
                // Fallthrough
            case '1':
            case '2':
            case '3':
            case '4':
            case '5':
            case '6':
            case '7':
            case '8':
            case '9':
                do {
                    yyCh = getChar();
                } while (yyCh >= '0' && yyCh <= '9');
                return Tok_Integer;
            default:
                yyCh = getChar();
                break;
            }
        }
    }
    return Tok_Eof;
}

/*
  The second part of this source file are namespace/class related
  utilities for the third part.
*/

void CppParser::saveState(SavedState *state)
{
    state->namespaces = namespaces;
    state->namespaceDepths = namespaceDepths;
    state->functionContext = functionContext;
    state->functionContextUnresolved = functionContextUnresolved;
    state->pendingContext = pendingContext;
}

void CppParser::loadState(const SavedState *state)
{
    namespaces = state->namespaces;
    namespaceDepths = state->namespaceDepths;
    functionContext = state->functionContext;
    functionContextUnresolved = state->functionContextUnresolved;
    pendingContext = state->pendingContext;
}

Namespace *CppParser::modifyNamespace(NamespaceList *namespaces, bool haveLast)
{
    Namespace *pns, *ns = &results->rootNamespace;
    for (int i = 1; i < namespaces->count(); ++i) {
        pns = ns;
        if (!(ns = pns->children.value(namespaces->at(i)))) {
            do {
                ns = new Namespace;
                if (haveLast || i < namespaces->count() - 1)
                    if (const Namespace *ons = findNamespace(*namespaces, i + 1))
                        ns->classDef = ons->classDef;
                pns->children.insert(namespaces->at(i), ns);
                pns = ns;
            } while (++i < namespaces->count());
            break;
        }
    }
    return ns;
}

QString CppParser::stringifyNamespace(const NamespaceList &namespaces)
{
    QString ret;
    for (int i = 1; i < namespaces.count(); ++i) {
        if (i > 1)
            ret += QLatin1String("::");
        ret += namespaces.at(i).value();
    }
    return ret;
}

QStringList CppParser::stringListifyNamespace(const NamespaceList &namespaces)
{
    QStringList ret;
    for (int i = 1; i < namespaces.count(); ++i)
        ret << namespaces.at(i).value();
    return ret;
}

bool CppParser::visitNamespace(const NamespaceList &namespaces, int nsCount,
                               VisitNamespaceCallback callback, void *context,
                               VisitRecorder &vr, const ParseResults *rslt) const
{
    const Namespace *ns = &rslt->rootNamespace;
    for (int i = 1; i < nsCount; ++i)
        if (!(ns = ns->children.value(namespaces.at(i))))
            goto supers;
    if ((this->*callback)(ns, context))
        return true;
supers:
    foreach (const ParseResults *sup, rslt->includes)
        if (vr.tryVisit(sup->fileId)
            && visitNamespace(namespaces, nsCount, callback, context, vr, sup))
            return true;
    return false;
}

bool CppParser::visitNamespace(const NamespaceList &namespaces, int nsCount,
                               VisitNamespaceCallback callback, void *context) const
{
    VisitRecorder vr;
    return visitNamespace(namespaces, nsCount, callback, context, vr, results);
}

QStringList CppParser::stringListifySegments(const QList<HashString> &segments)
{
    QStringList ret;
    for (int i = 0; i < segments.count(); ++i)
        ret << segments.at(i).value();
    return ret;
}

struct QualifyOneData {
    QualifyOneData(const NamespaceList &ns, int nsc, const HashString &seg, NamespaceList *rslvd,
                   QSet<HashStringList> *visited)
        : namespaces(ns), nsCount(nsc), segment(seg), resolved(rslvd), visitedUsings(visited)
    {}

    const NamespaceList &namespaces;
    int nsCount;
    const HashString &segment;
    NamespaceList *resolved;
    QSet<HashStringList> *visitedUsings;
};

bool CppParser::qualifyOneCallbackOwn(const Namespace *ns, void *context) const
{
    QualifyOneData *data = (QualifyOneData *)context;
    if (ns->children.contains(data->segment)) {
        *data->resolved = data->namespaces.mid(0, data->nsCount);
        *data->resolved << data->segment;
        return true;
    }
    QHash<HashString, NamespaceList>::ConstIterator nsai = ns->aliases.constFind(data->segment);
    if (nsai != ns->aliases.constEnd()) {
        const NamespaceList &nsl = *nsai;
        if (nsl.last().value().isEmpty()) { // Delayed alias resolution
            NamespaceList &nslIn = *const_cast<NamespaceList *>(&nsl);
            nslIn.removeLast();
            NamespaceList nslOut;
            if (!fullyQualify(data->namespaces, data->nsCount, nslIn, false, &nslOut, 0)) {
                const_cast<Namespace *>(ns)->aliases.remove(data->segment);
                return false;
            }
            nslIn = nslOut;
        }
        *data->resolved = nsl;
        return true;
    }
    return false;
}

bool CppParser::qualifyOneCallbackUsing(const Namespace *ns, void *context) const
{
    QualifyOneData *data = (QualifyOneData *)context;
    foreach (const HashStringList &use, ns->usings)
        if (!data->visitedUsings->contains(use)) {
            data->visitedUsings->insert(use);
            if (qualifyOne(use.value(), use.value().count(), data->segment, data->resolved,
                           data->visitedUsings))
                return true;
        }
    return false;
}

bool CppParser::qualifyOne(const NamespaceList &namespaces, int nsCnt, const HashString &segment,
                           NamespaceList *resolved, QSet<HashStringList> *visitedUsings) const
{
    QualifyOneData data(namespaces, nsCnt, segment, resolved, visitedUsings);

    if (visitNamespace(namespaces, nsCnt, &CppParser::qualifyOneCallbackOwn, &data))
        return true;

    return visitNamespace(namespaces, nsCnt, &CppParser::qualifyOneCallbackUsing, &data);
}

bool CppParser::qualifyOne(const NamespaceList &namespaces, int nsCnt, const HashString &segment,
                           NamespaceList *resolved) const
{
    QSet<HashStringList> visitedUsings;

    return qualifyOne(namespaces, nsCnt, segment, resolved, &visitedUsings);
}

bool CppParser::fullyQualify(const NamespaceList &namespaces, int nsCnt,
                             const QList<HashString> &segments, bool isDeclaration,
                             NamespaceList *resolved, QStringList *unresolved) const
{
    int nsIdx;
    int initSegIdx;

    if (segments.first().value().isEmpty()) {
        // fully qualified
        if (segments.count() == 1) {
            resolved->clear();
            *resolved << HashString(QString());
            return true;
        }
        initSegIdx = 1;
        nsIdx = 0;
    } else {
        initSegIdx = 0;
        nsIdx = nsCnt - 1;
    }

    do {
        if (qualifyOne(namespaces, nsIdx + 1, segments[initSegIdx], resolved)) {
            int segIdx = initSegIdx;
            while (++segIdx < segments.count()) {
                if (!qualifyOne(*resolved, resolved->count(), segments[segIdx], resolved)) {
                    if (unresolved)
                        *unresolved = stringListifySegments(segments.mid(segIdx));
                    return false;
                }
            }
            return true;
        }
    } while (!isDeclaration && --nsIdx >= 0);
    resolved->clear();
    *resolved << HashString(QString());
    if (unresolved)
        *unresolved = stringListifySegments(segments.mid(initSegIdx));
    return false;
}

bool CppParser::fullyQualify(const NamespaceList &namespaces,
                             const QList<HashString> &segments, bool isDeclaration,
                             NamespaceList *resolved, QStringList *unresolved) const
{
    return fullyQualify(namespaces, namespaces.count(),
                        segments, isDeclaration, resolved, unresolved);
}

bool CppParser::fullyQualify(const NamespaceList &namespaces,
                             const QString &quali, bool isDeclaration,
                             NamespaceList *resolved, QStringList *unresolved) const
{
    static QString strColons(QLatin1String("::"));

    QList<HashString> segments;
    foreach (const QString &str, quali.split(strColons)) // XXX slow, but needs to be fast(?)
        segments << HashString(str);
    return fullyQualify(namespaces, segments, isDeclaration, resolved, unresolved);
}

bool CppParser::findNamespaceCallback(const Namespace *ns, void *context) const
{
    *((const Namespace **)context) = ns;
    return true;
}

const Namespace *CppParser::findNamespace(const NamespaceList &namespaces, int nsCount) const
{
    const Namespace *ns = 0;
    if (nsCount == -1)
        nsCount = namespaces.count();
    visitNamespace(namespaces, nsCount, &CppParser::findNamespaceCallback, &ns);
    return ns;
}

void CppParser::enterNamespace(NamespaceList *namespaces, const HashString &name)
{
    *namespaces << name;
    if (!findNamespace(*namespaces))
        modifyNamespace(namespaces, false);
}

void CppParser::truncateNamespaces(NamespaceList *namespaces, int length)
{
    if (namespaces->count() > length)
        namespaces->erase(namespaces->begin() + length, namespaces->end());
}

/*
  Functions for processing include files.
*/

IncludeCycleHash &CppFiles::includeCycles()
{
    static IncludeCycleHash cycles;

    return cycles;
}

TranslatorHash &CppFiles::translatedFiles()
{
    static TranslatorHash tors;

    return tors;
}

QSet<QString> &CppFiles::blacklistedFiles()
{
    static QSet<QString> blacklisted;

    return blacklisted;
}

QSet<const ParseResults *> CppFiles::getResults(const QString &cleanFile)
{
    IncludeCycle * const cycle = includeCycles().value(cleanFile);

    if (cycle)
        return cycle->results;
    else
        return QSet<const ParseResults *>();
}

void CppFiles::setResults(const QString &cleanFile, const ParseResults *results)
{
    IncludeCycle *cycle = includeCycles().value(cleanFile);

    if (!cycle) {
        cycle = new IncludeCycle;
        includeCycles().insert(cleanFile, cycle);
    }

    cycle->fileNames.insert(cleanFile);
    cycle->results.insert(results);
}

const Translator *CppFiles::getTranslator(const QString &cleanFile)
{
    return translatedFiles().value(cleanFile);
}

void CppFiles::setTranslator(const QString &cleanFile, const Translator *tor)
{
    translatedFiles().insert(cleanFile, tor);
}

bool CppFiles::isBlacklisted(const QString &cleanFile)
{
    return blacklistedFiles().contains(cleanFile);
}

void CppFiles::setBlacklisted(const QString &cleanFile)
{
    blacklistedFiles().insert(cleanFile);
}

void CppFiles::addIncludeCycle(const QSet<QString> &fileNames)
{
    IncludeCycle * const cycle = new IncludeCycle;
    cycle->fileNames = fileNames;

    QSet<IncludeCycle *> intersectingCycles;
    foreach (const QString &fileName, fileNames) {
        IncludeCycle *intersectingCycle = includeCycles().value(fileName);

        if (intersectingCycle && !intersectingCycles.contains(intersectingCycle)) {
            intersectingCycles.insert(intersectingCycle);

            cycle->fileNames.unite(intersectingCycle->fileNames);
            cycle->results.unite(intersectingCycle->results);
        }
    }
    qDeleteAll(intersectingCycles);

    foreach (const QString &fileName, cycle->fileNames)
        includeCycles().insert(fileName, cycle);
}

static bool isHeader(const QString &name)
{
    QString fileExt = QFileInfo(name).suffix();
    return fileExt.isEmpty() || fileExt.startsWith(QLatin1Char('h'), Qt::CaseInsensitive);
}

void CppParser::processInclude(const QString &file, ConversionData &cd, const QStringList &includeStack,
                               QSet<QString> &inclusions)
{
    QString cleanFile = QDir::cleanPath(file);

    const int index = includeStack.indexOf(cleanFile);
    if (index != -1) {
        CppFiles::addIncludeCycle(includeStack.mid(index).toSet());
        return;
    }

    // If the #include is in any kind of namespace, has been blacklisted previously,
    // or is not a header file (stdc++ extensionless or *.h*), then really include
    // it. Otherwise it is safe to process it stand-alone and re-use the parsed
    // namespace data for inclusion into other files.
    bool isIndirect = false;
    if (namespaces.count() == 1 && functionContext.count() == 1
        && functionContextUnresolved.isEmpty() && pendingContext.isEmpty()
        && !CppFiles::isBlacklisted(cleanFile)
        && isHeader(cleanFile)) {

        QSet<const ParseResults *> res = CppFiles::getResults(cleanFile);
        if (!res.isEmpty()) {
            results->includes.unite(res);
            return;
        }

        isIndirect = true;
    }

    QFile f(cleanFile);
    if (!f.open(QIODevice::ReadOnly)) {
        yyMsg() << qPrintable(LU::tr("Cannot open %1: %2\n").arg(cleanFile, f.errorString()));
        return;
    }

    QTextStream ts(&f);
    ts.setCodec(yySourceCodec);
    ts.setAutoDetectUnicode(true);

    inclusions.insert(cleanFile);
    if (isIndirect) {
        CppParser parser;
        foreach (const QString &projectRoot, cd.m_projectRoots)
            if (cleanFile.startsWith(projectRoot)) {
                parser.setTranslator(new Translator);
                break;
            }
        parser.setInput(ts, cleanFile);
        QStringList stack = includeStack;
        stack << cleanFile;
        parser.parse(cd.m_defaultContext, cd, stack, inclusions);
        results->includes.insert(parser.recordResults(true));
    } else {
        CppParser parser(results);
        parser.namespaces = namespaces;
        parser.functionContext = functionContext;
        parser.functionContextUnresolved = functionContextUnresolved;
        parser.pendingContext = pendingContext;
        parser.setInput(ts, cleanFile);
        parser.setTranslator(tor);
        QStringList stack = includeStack;
        stack << cleanFile;
        parser.parseInternal(cd, stack, inclusions);
        // Avoid that messages obtained by direct scanning are used
        CppFiles::setBlacklisted(cleanFile);
    }
    inclusions.remove(cleanFile);
}

/*
  The third part of this source file is the parser. It accomplishes
  a very easy task: It finds all strings inside a tr() or translate()
  call, and possibly finds out the context of the call. It supports
  three cases: (1) the context is specified, as in
  FunnyDialog::tr("Hello") or translate("FunnyDialog", "Hello");
  (2) the call appears within an inlined function; (3) the call
  appears within a function defined outside the class definition.
*/

bool CppParser::match(uint t)
{
    bool matches = (yyTok == t);
    if (matches)
        yyTok = getToken();
    return matches;
}

bool CppParser::matchString(QString *s)
{
    bool matches = false;
    s->clear();
    forever {
        if (yyTok != Tok_String)
            return matches;
        matches = true;
        *s += yyWord;
        s->detach();
        yyTok = getToken();
    }
}

STRING(QApplication);
STRING(QCoreApplication);
STRING(UnicodeUTF8);
STRING(DefaultCodec);
STRING(CodecForTr);

bool CppParser::matchEncoding()
{
    if (yyTok != Tok_Ident)
        return false;
    if (yyWord == strQApplication || yyWord == strQCoreApplication) {
        yyTok = getToken();
        if (yyTok == Tok_ColonColon)
            yyTok = getToken();
    }
    if (yyWord == strUnicodeUTF8 || yyWord == strDefaultCodec || yyWord == strCodecForTr) {
        yyTok = getToken();
        return true;
    }
    yyMsg() << qPrintable(LU::tr("Unsupported encoding Latin1\n"));
    return false;
}

bool CppParser::matchStringOrNull(QString *s)
{
    return matchString(s) || match(Tok_Null);
}

/*
 * match any expression that can return a number, which can be
 * 1. Literal number (e.g. '11')
 * 2. simple identifier (e.g. 'm_count')
 * 3. simple function call (e.g. 'size()' )
 * 4. function call on an object (e.g. 'list.size()')
 * 5. function call on an object (e.g. 'list->size()')
 *
 * Other cases:
 * size(2,4)
 * list().size()
 * list(a,b).size(2,4)
 * etc...
 */
bool CppParser::matchExpression()
{
    if (match(Tok_Null) || match(Tok_Integer))
        return true;

    int parenlevel = 0;
    while (match(Tok_Ident) || parenlevel > 0) {
        if (yyTok == Tok_RightParen) {
            if (parenlevel == 0) break;
            --parenlevel;
            yyTok = getToken();
        } else if (yyTok == Tok_LeftParen) {
            yyTok = getToken();
            if (yyTok == Tok_RightParen) {
                yyTok = getToken();
            } else {
                ++parenlevel;
            }
        } else if (yyTok == Tok_Ident) {
            continue;
        } else if (yyTok == Tok_Arrow) {
            yyTok = getToken();
        } else if (parenlevel == 0 || yyTok == Tok_Cancel) {
            return false;
        }
    }
    return true;
}

QString CppParser::transcode(const QString &str)
{
    static const char tab[] = "abfnrtv";
    static const char backTab[] = "\a\b\f\n\r\t\v";
    // This function has to convert back to bytes, as C's \0* sequences work at that level.
    const QByteArray in = str.toUtf8();
    QByteArray out;

    out.reserve(in.length());
    for (int i = 0; i < in.length();) {
        uchar c = in[i++];
        if (c == '\\') {
            if (i >= in.length())
                break;
            c = in[i++];

            if (c == '\n')
                continue;

            if (c == 'x') {
                QByteArray hex;
                while (i < in.length() && isxdigit((c = in[i]))) {
                    hex += c;
                    i++;
                }
                out += hex.toUInt(0, 16);
            } else if (c >= '0' && c < '8') {
                QByteArray oct;
                int n = 0;
                oct += c;
                while (n < 2 && i < in.length() && (c = in[i]) >= '0' && c < '8') {
                    i++;
                    n++;
                    oct += c;
                }
                out += oct.toUInt(0, 8);
            } else {
                const char *p = strchr(tab, c);
                out += !p ? c : backTab[p - tab];
            }
        } else {
            out += c;
        }
    }
    return QString::fromUtf8(out.constData(), out.length());
}

void CppParser::recordMessage(int line, const QString &context, const QString &text, const QString &comment,
    const QString &extracomment, const QString &msgid, const TranslatorMessage::ExtraData &extra, bool plural)
{
    TranslatorMessage msg(
        transcode(context), transcode(text), transcode(comment), QString(),
        yyFileName, line, QStringList(),
        TranslatorMessage::Unfinished, plural);
    msg.setExtraComment(transcode(extracomment.simplified()));
    msg.setId(msgid);
    msg.setExtras(extra);
    tor->append(msg);
}

void CppParser::parse(const QString &initialContext, ConversionData &cd, const QStringList &includeStack,
                      QSet<QString> &inclusions)
{
    namespaces << HashString();
    functionContext = namespaces;
    functionContextUnresolved = initialContext;

    parseInternal(cd, includeStack, inclusions);
}

void CppParser::parseInternal(ConversionData &cd, const QStringList &includeStack, QSet<QString> &inclusions)
{
    static QString strColons(QLatin1String("::"));

    QString prefix;
#ifdef DIAGNOSE_RETRANSLATABILITY
    QString functionName;
#endif
    int line;
    bool yyTokColonSeen = false; // Start of c'tor's initializer list
    metaExpected = true;

    yyWord.reserve(yyInStr.size()); // Rather insane. That's because we do no length checking.
    yyInPtr = (const ushort *)yyInStr.unicode();
    yyCh = getChar();
    yyTok = getToken();
    while (yyTok != Tok_Eof) {
        // these are array indexing operations. we ignore them entirely
        // so they don't confuse our scoping of static initializers.
        // we enter the loop by either reading a left bracket or by an
        // #else popping the state.
        if (yyBracketDepth && yyBraceDepth == namespaceDepths.count()) {
            yyTok = getToken();
            continue;
        }
        //qDebug() << "TOKEN: " << yyTok;
        switch (yyTok) {
        case Tok_QuotedInclude: {
            text = QDir(QFileInfo(yyFileName).absolutePath()).absoluteFilePath(yyWord);
            text.detach();
            if (QFileInfo(text).isFile()) {
                processInclude(text, cd, includeStack, inclusions);
                yyTok = getToken();
                break;
            }
        }
        /* fall through */
        case Tok_AngledInclude: {
            QStringList cSources = cd.m_allCSources.values(yyWord);
            if (!cSources.isEmpty()) {
                foreach (const QString &cSource, cSources)
                    processInclude(cSource, cd, includeStack, inclusions);
                goto incOk;
            }
            foreach (const QString &incPath, cd.m_includePath) {
                text = QDir(incPath).absoluteFilePath(yyWord);
                text.detach();
                if (QFileInfo(text).isFile()) {
                    processInclude(text, cd, includeStack, inclusions);
                    goto incOk;
                }
            }
          incOk:
            yyTok = getToken();
            break;
        }
        case Tok_friend:
            yyTok = getToken();
            // These are forward declarations, so ignore them.
            if (yyTok == Tok_class)
                yyTok = getToken();
            break;
        case Tok_class:
            /*
              Partial support for inlined functions.
            */
            yyTok = getToken();
            if (yyBraceDepth == namespaceDepths.count() && yyParenDepth == 0) {
                QList<HashString> quali;
                HashString fct;
                do {
                    /*
                      This code should execute only once, but we play
                      safe with impure definitions such as
                      'class Q_EXPORT QMessageBox', in which case
                      'QMessageBox' is the class name, not 'Q_EXPORT'.
                    */
                    text = yyWord;
                    text.detach();
                    fct.setValue(text);
                    yyTok = getToken();
                } while (yyTok == Tok_Ident);
                while (yyTok == Tok_ColonColon) {
                    yyTok = getToken();
                    if (yyTok != Tok_Ident)
                        break; // Oops ...
                    quali << fct;
                    text = yyWord;
                    text.detach();
                    fct.setValue(text);
                    yyTok = getToken();
                }
                if (yyTok == Tok_Colon) {
                    // Skip any token until '{' since we might do things wrong if we find
                    // a '::' token here.
                    do {
                        yyTok = getToken();
                        if (yyTok == Tok_Eof)
                            goto goteof;
                        if (yyTok == Tok_Cancel)
                            goto case_default;
                    } while (yyTok != Tok_LeftBrace);
                } else {
                    if (yyTok != Tok_LeftBrace) {
                        // Obviously a forward declaration. We skip those, as they
                        // don't create actually usable namespaces.
                        break;
                    }
                }

                if (!quali.isEmpty()) {
                    // Forward-declared class definitions can be namespaced.
                    NamespaceList nsl;
                    if (!fullyQualify(namespaces, quali, true, &nsl, 0)) {
                        yyMsg() << "Ignoring definition of undeclared qualified class\n";
                        break;
                    }
                    namespaceDepths.push(namespaces.count());
                    namespaces = nsl;
                } else {
                    namespaceDepths.push(namespaces.count());
                }
                enterNamespace(&namespaces, fct);

                functionContext = namespaces;
                functionContextUnresolved.clear(); // Pointless
                prospectiveContext.clear();
                pendingContext.clear();

                metaExpected = true;
                yyTok = getToken();
            }
            break;
        case Tok_namespace:
            yyTok = getToken();
            if (yyTok == Tok_Ident) {
                text = yyWord;
                text.detach();
                HashString ns = HashString(text);
                yyTok = getToken();
                if (yyTok == Tok_LeftBrace) {
                    namespaceDepths.push(namespaces.count());
                    enterNamespace(&namespaces, ns);

                    functionContext = namespaces;
                    functionContextUnresolved.clear();
                    prospectiveContext.clear();
                    pendingContext.clear();
                    metaExpected = true;
                    yyTok = getToken();
                } else if (yyTok == Tok_Equals) {
                    // e.g. namespace Is = OuterSpace::InnerSpace;
                    QList<HashString> fullName;
                    yyTok = getToken();
                    if (yyTok == Tok_ColonColon)
                        fullName.append(HashString(QString()));
                    while (yyTok == Tok_ColonColon || yyTok == Tok_Ident) {
                        if (yyTok == Tok_Ident) {
                            text = yyWord;
                            text.detach();
                            fullName.append(HashString(text));
                        }
                        yyTok = getToken();
                    }
                    if (fullName.isEmpty())
                        break;
                    fullName.append(HashString(QString())); // Mark as unresolved
                    modifyNamespace(&namespaces)->aliases[ns] = fullName;
                }
            } else if (yyTok == Tok_LeftBrace) {
                // Anonymous namespace
                namespaceDepths.push(namespaces.count());
                metaExpected = true;
                yyTok = getToken();
            }
            break;
        case Tok_using:
            yyTok = getToken();
            // XXX this should affect only the current scope, not the entire current namespace
            if (yyTok == Tok_namespace) {
                QList<HashString> fullName;
                yyTok = getToken();
                if (yyTok == Tok_ColonColon)
                    fullName.append(HashString(QString()));
                while (yyTok == Tok_ColonColon || yyTok == Tok_Ident) {
                    if (yyTok == Tok_Ident) {
                        text = yyWord;
                        text.detach();
                        fullName.append(HashString(text));
                    }
                    yyTok = getToken();
                }
                NamespaceList nsl;
                if (fullyQualify(namespaces, fullName, false, &nsl, 0))
                    modifyNamespace(&namespaces)->usings << HashStringList(nsl);
            } else {
                QList<HashString> fullName;
                if (yyTok == Tok_ColonColon)
                    fullName.append(HashString(QString()));
                while (yyTok == Tok_ColonColon || yyTok == Tok_Ident) {
                    if (yyTok == Tok_Ident) {
                        text = yyWord;
                        text.detach();
                        fullName.append(HashString(text));
                    }
                    yyTok = getToken();
                }
                if (fullName.isEmpty())
                    break;
                // using-declarations cannot rename classes, so the last element of
                // fullName is already the resolved name we actually want.
                // As we do no resolution here, we'll collect useless usings of data
                // members and methods as well. This is no big deal.
                HashString &ns = fullName.last();
                fullName.append(HashString(QString())); // Mark as unresolved
                modifyNamespace(&namespaces)->aliases[ns] = fullName;
            }
            break;
        case Tok_tr:
        case Tok_trUtf8:
            if (!tor)
                goto case_default;
            if (!sourcetext.isEmpty())
                yyMsg() << qPrintable(LU::tr("//% cannot be used with tr() / QT_TR_NOOP(). Ignoring\n"));
            line = yyLineNo;
            yyTok = getToken();
            if (match(Tok_LeftParen) && matchString(&text) && !text.isEmpty()) {
                comment.clear();
                bool plural = false;

                if (yyTok == Tok_RightParen) {
                    // no comment
                } else if (match(Tok_Comma) && matchStringOrNull(&comment)) {   //comment
                    if (yyTok == Tok_RightParen) {
                        // ok,
                    } else if (match(Tok_Comma)) {
                        plural = true;
                    }
                }
                if (!pendingContext.isEmpty() && !prefix.startsWith(strColons)) {
                    QStringList unresolved;
                    if (!fullyQualify(namespaces, pendingContext, true, &functionContext, &unresolved)) {
                        functionContextUnresolved = unresolved.join(strColons);
                        yyMsg() << qPrintable(LU::tr("Qualifying with unknown namespace/class %1::%2\n")
                                              .arg(stringifyNamespace(functionContext)).arg(unresolved.first()));
                    }
                    pendingContext.clear();
                }
                if (prefix.isEmpty()) {
                    if (functionContextUnresolved.isEmpty()) {
                        int idx = functionContext.length();
                        if (idx < 2) {
                            yyMsg() << qPrintable(LU::tr("tr() cannot be called without context\n"));
                            goto case_default;
                        }
                        Namespace *fctx;
                        while (!(fctx = findNamespace(functionContext, idx)->classDef)->hasTrFunctions) {
                            if (idx == 1) {
                                context = stringifyNamespace(functionContext);
                                fctx = findNamespace(functionContext)->classDef;
                                if (!fctx->complained) {
                                    yyMsg() << qPrintable(LU::tr("Class '%1' lacks Q_OBJECT macro\n")
                                                         .arg(context));
                                    fctx->complained = true;
                                }
                                goto gotctx;
                            }
                            --idx;
                        }
                        if (fctx->trQualification.isEmpty()) {
                            context.clear();
                            for (int i = 1;;) {
                                context += functionContext.at(i).value();
                                if (++i == idx)
                                    break;
                                context += strColons;
                            }
                            fctx->trQualification = context;
                        } else {
                            context = fctx->trQualification;
                        }
                    } else {
                        context = (stringListifyNamespace(functionContext)
                                   << functionContextUnresolved).join(strColons);
                    }
                } else {
#ifdef DIAGNOSE_RETRANSLATABILITY
                    int last = prefix.lastIndexOf(strColons);
                    QString className = prefix.mid(last == -1 ? 0 : last + 2);
                    if (!className.isEmpty() && className == functionName) {
                        yyMsg() << qPrintable(LU::tr("It is not recommended to call tr() from within a constructor '%1::%2'\n")
                                .arg(className).arg(functionName));
                    }
#endif
                    prefix.chop(2);
                    NamespaceList nsl;
                    QStringList unresolved;
                    if (fullyQualify(functionContext, prefix, false, &nsl, &unresolved)) {
                        Namespace *fctx = findNamespace(nsl)->classDef;
                        if (fctx->trQualification.isEmpty()) {
                            context = stringifyNamespace(nsl);
                            fctx->trQualification = context;
                        } else {
                            context = fctx->trQualification;
                        }
                        if (!fctx->hasTrFunctions && !fctx->complained) {
                            yyMsg() << qPrintable(LU::tr("Class '%1' lacks Q_OBJECT macro\n").arg(context));
                            fctx->complained = true;
                        }
                    } else {
                        context = (stringListifyNamespace(nsl) + unresolved).join(strColons);
                    }
                    prefix.clear();
                }

              gotctx:
                recordMessage(line, context, text, comment, extracomment, msgid, extra, plural);
            }
            sourcetext.clear(); // Will have warned about that already
            extracomment.clear();
            msgid.clear();
            extra.clear();
            metaExpected = false;
            yyTok = getToken();
            break;
        case Tok_translateUtf8:
        case Tok_translate:
            if (!tor)
                goto case_default;
            if (!sourcetext.isEmpty())
                yyMsg() << qPrintable(LU::tr("//% cannot be used with translate() / QT_TRANSLATE_NOOP(). Ignoring\n"));
            line = yyLineNo;
            yyTok = getToken();
            if (match(Tok_LeftParen)
                && matchString(&context)
                && match(Tok_Comma)
                && matchString(&text) && !text.isEmpty())
            {
                comment.clear();
                bool plural = false;
                if (yyTok != Tok_RightParen) {
                    // look for comment
                    if (match(Tok_Comma) && matchStringOrNull(&comment)) {
                        if (yyTok != Tok_RightParen) {
                            // look for encoding
                            if (match(Tok_Comma)) {
                                if (matchEncoding()) {
                                    if (yyTok != Tok_RightParen) {
                                        // look for the plural quantifier,
                                        // this can be a number, an identifier or
                                        // a function call,
                                        // so for simplicity we mark it as plural if
                                        // we know we have a comma instead of an
                                        // right parentheses.
                                        plural = match(Tok_Comma);
                                    }
                                } else {
                                    // This can be a QTranslator::translate("context",
                                    // "source", "comment", n) plural translation
                                    if (matchExpression() && yyTok == Tok_RightParen) {
                                        plural = true;
                                    } else {
                                        goto case_default;
                                    }
                                }
                            } else {
                                goto case_default;
                            }
                        }
                    } else {
                        goto case_default;
                    }
                }
                recordMessage(line, context, text, comment, extracomment, msgid, extra, plural);
            }
            sourcetext.clear(); // Will have warned about that already
            extracomment.clear();
            msgid.clear();
            extra.clear();
            metaExpected = false;
            yyTok = getToken();
            break;
        case Tok_trid:
            if (!tor)
                goto case_default;
            if (!msgid.isEmpty())
                yyMsg() << qPrintable(LU::tr("//= cannot be used with qtTrId() / QT_TRID_NOOP(). Ignoring\n"));
            line = yyLineNo;
            yyTok = getToken();
            if (match(Tok_LeftParen) && matchString(&msgid) && !msgid.isEmpty()) {
                bool plural = match(Tok_Comma);
                recordMessage(line, QString(), sourcetext, QString(), extracomment,
                              msgid, extra, plural);
            }
            sourcetext.clear();
            extracomment.clear();
            msgid.clear();
            extra.clear();
            metaExpected = false;
            break;
        case Tok_Q_DECLARE_TR_FUNCTIONS:
            if (getMacroArgs()) {
                Namespace *ns = modifyNamespace(&namespaces);
                ns->hasTrFunctions = true;
                ns->trQualification = yyWord;
                ns->trQualification.detach();
            }
            yyTok = getToken();
            break;
        case Tok_Q_OBJECT:
            modifyNamespace(&namespaces)->hasTrFunctions = true;
            yyTok = getToken();
            break;
        case Tok_Ident:
            prefix += yyWord;
            prefix.detach();
            yyTok = getToken();
            if (yyTok != Tok_ColonColon) {
                prefix.clear();
                if (yyTok == Tok_Ident && !yyParenDepth)
                    prospectiveContext.clear();
            }
            metaExpected = false;
            break;
        case Tok_Arrow:
            yyTok = getToken();
            if (yyTok == Tok_tr || yyTok == Tok_trUtf8)
                yyMsg() << qPrintable(LU::tr("Cannot invoke tr() like this\n"));
            break;
        case Tok_ColonColon:
            if (yyBraceDepth == namespaceDepths.count() && yyParenDepth == 0 && !yyTokColonSeen)
                prospectiveContext = prefix;
            prefix += strColons;
            yyTok = getToken();
#ifdef DIAGNOSE_RETRANSLATABILITY
            if (yyTok == Tok_Ident && yyBraceDepth == namespaceDepths.count() && yyParenDepth == 0) {
                functionName = yyWord;
                functionName.detach();
            }
#endif
            break;
        case Tok_RightBrace:
            if (yyBraceDepth + 1 == namespaceDepths.count()) // class or namespace
                truncateNamespaces(&namespaces, namespaceDepths.pop());
            if (yyBraceDepth == namespaceDepths.count()) {
                // function, class or namespace
                if (!yyBraceDepth && !directInclude) {
                    truncateNamespaces(&functionContext, 1);
                    functionContextUnresolved = cd.m_defaultContext;
                } else {
                    functionContext = namespaces;
                    functionContextUnresolved.clear();
                }
                pendingContext.clear();
            }
            // fallthrough
        case Tok_Semicolon:
            prospectiveContext.clear();
            prefix.clear();
            if (!sourcetext.isEmpty() || !extracomment.isEmpty() || !msgid.isEmpty() || !extra.isEmpty()) {
                yyMsg() << qPrintable(LU::tr("Discarding unconsumed meta data\n"));
                sourcetext.clear();
                extracomment.clear();
                msgid.clear();
                extra.clear();
            }
            metaExpected = true;
            yyTok = getToken();
            break;
        case Tok_Access:
            // Eat access specifiers, so their colons are not mistaken for c'tor initializer list starts
            do {
                yyTok = getToken();
            } while (yyTok == Tok_Access); // Multiple specifiers are possible, e.g. "public slots"
            metaExpected = true;
            if (yyTok == Tok_Colon)
                goto case_default;
            break;
        case Tok_Colon:
        case Tok_Equals:
            if (yyBraceDepth == namespaceDepths.count() && yyParenDepth == 0) {
                if (!prospectiveContext.isEmpty()) {
                    pendingContext = prospectiveContext;
                    prospectiveContext.clear();
                }
                if (yyTok == Tok_Colon)
                    yyTokColonSeen = true;
            }
            metaExpected = true;
            yyTok = getToken();
            break;
        case Tok_LeftBrace:
            if (!prospectiveContext.isEmpty()
                && yyBraceDepth == namespaceDepths.count() + 1 && yyParenDepth == 0) {
                pendingContext = prospectiveContext;
                prospectiveContext.clear();
            }
            yyTokColonSeen = false;
            // fallthrough
        case Tok_Comma:
        case Tok_LeftParen:
            metaExpected = true;
            yyTok = getToken();
            break;
        case Tok_RightParen:
            metaExpected = false;
            yyTok = getToken();
            break;
        default:
            if (!yyParenDepth)
                prospectiveContext.clear();
            // fallthrough
        case Tok_RightBracket: // ignoring indexing; for static initializers
        case_default:
            yyTok = getToken();
            break;
        }
    }

  goteof:
    if (yyBraceDepth != 0)
        yyMsg(yyBraceLineNo)
            << qPrintable(LU::tr("Unbalanced opening brace in C++ code"
                                 " (or abuse of the C++ preprocessor)\n"));
    else if (yyParenDepth != 0)
        yyMsg(yyParenLineNo)
            << qPrintable(LU::tr("Unbalanced opening parenthesis in C++ code"
                                 " (or abuse of the C++ preprocessor)\n"));
    else if (yyBracketDepth != 0)
        yyMsg(yyBracketLineNo)
            << qPrintable(LU::tr("Unbalanced opening bracket in C++ code"
                                 " (or abuse of the C++ preprocessor)\n"));
}

void CppParser::processComment()
{
    if (!tor || !metaExpected)
        return;

    const QChar *ptr = yyWord.unicode();
    if (*ptr == QLatin1Char(':') && ptr[1].isSpace()) {
        yyWord.remove(0, 2);
        extracomment += yyWord;
        extracomment.detach();
    } else if (*ptr == QLatin1Char('=') && ptr[1].isSpace()) {
        yyWord.remove(0, 2);
        msgid = yyWord.simplified();
        msgid.detach();
    } else if (*ptr == QLatin1Char('~') && ptr[1].isSpace()) {
        yyWord.remove(0, 2);
        text = yyWord.trimmed();
        int k = text.indexOf(QLatin1Char(' '));
        if (k > -1)
            extra.insert(text.left(k), text.mid(k + 1).trimmed());
        text.clear();
    } else if (*ptr == QLatin1Char('%') && ptr[1].isSpace()) {
        sourcetext.reserve(sourcetext.length() + yyWord.length() - 2);
        ushort *ptr = (ushort *)sourcetext.data() + sourcetext.length();
        int p = 2, c;
        forever {
            if (p >= yyWord.length())
                break;
            c = yyWord.unicode()[p++].unicode();
            if (isspace(c))
                continue;
            if (c != '"') {
                yyMsg() << qPrintable(LU::tr("Unexpected character in meta string\n"));
                break;
            }
            forever {
                if (p >= yyWord.length()) {
                  whoops:
                    yyMsg() << qPrintable(LU::tr("Unterminated meta string\n"));
                    break;
                }
                c = yyWord.unicode()[p++].unicode();
                if (c == '"')
                    break;
                if (c == '\\') {
                    if (p >= yyWord.length())
                        goto whoops;
                    c = yyWord.unicode()[p++].unicode();
                    if (c == '\n')
                        goto whoops;
                    *ptr++ = '\\';
                }
                *ptr++ = c;
            }
        }
        sourcetext.resize(ptr - (ushort *)sourcetext.data());
    } else {
        const ushort *uc = (const ushort *)yyWord.unicode(); // Is zero-terminated
        int idx = 0;
        ushort c;
        while ((c = uc[idx]) == ' ' || c == '\t' || c == '\n')
            ++idx;
        if (!memcmp(uc + idx, MagicComment.unicode(), MagicComment.length() * 2)) {
            idx += MagicComment.length();
            comment = QString::fromRawData(yyWord.unicode() + idx,
                                           yyWord.length() - idx).simplified();
            int k = comment.indexOf(QLatin1Char(' '));
            if (k == -1) {
                context = comment;
            } else {
                context = comment.left(k);
                comment.remove(0, k + 1);
                TranslatorMessage msg(
                        transcode(context), QString(),
                        transcode(comment), QString(),
                        yyFileName, yyLineNo, QStringList(),
                        TranslatorMessage::Finished, false);
                msg.setExtraComment(transcode(extracomment.simplified()));
                extracomment.clear();
                tor->append(msg);
                tor->setExtras(extra);
                extra.clear();
            }
        }
    }
}

const ParseResults *CppParser::recordResults(bool isHeader)
{
    if (tor) {
        if (tor->messageCount()) {
            CppFiles::setTranslator(yyFileName, tor);
        } else {
            delete tor;
            tor = 0;
        }
    }
    if (isHeader) {
        const ParseResults *pr;
        if (!tor && results->includes.count() == 1
            && results->rootNamespace.children.isEmpty()
            && results->rootNamespace.aliases.isEmpty()
            && results->rootNamespace.usings.isEmpty()) {
            // This is a forwarding header. Slash it.
            pr = *results->includes.begin();
            delete results;
        } else {
            results->fileId = nextFileId++;
            pr = results;
        }
        CppFiles::setResults(yyFileName, pr);
        return pr;
    } else {
        delete results;
        return 0;
    }
}

void loadCPP(Translator &translator, const QStringList &filenames, ConversionData &cd)
{
    QTextCodec *codec = QTextCodec::codecForName(cd.m_sourceIsUtf16 ? "UTF-16" : "UTF-8");

    foreach (const QString &filename, filenames) {
        if (!CppFiles::getResults(filename).isEmpty() || CppFiles::isBlacklisted(filename))
            continue;

        QFile file(filename);
        if (!file.open(QIODevice::ReadOnly)) {
            cd.appendError(LU::tr("Cannot open %1: %2").arg(filename, file.errorString()));
            continue;
        }

        CppParser parser;
        QTextStream ts(&file);
        ts.setCodec(codec);
        ts.setAutoDetectUnicode(true);
        parser.setInput(ts, filename);
        Translator *tor = new Translator;
        parser.setTranslator(tor);
        QSet<QString> inclusions;
        parser.parse(cd.m_defaultContext, cd, QStringList(), inclusions);
        parser.recordResults(isHeader(filename));
    }

    foreach (const QString &filename, filenames)
        if (!CppFiles::isBlacklisted(filename))
            if (const Translator *tor = CppFiles::getTranslator(filename))
                foreach (const TranslatorMessage &msg, tor->messages())
                    translator.extend(msg, cd);
}

QT_END_NAMESPACE<|MERGE_RESOLUTION|>--- conflicted
+++ resolved
@@ -717,32 +717,8 @@
             case 'Q':
                 if (yyWord == strQ_OBJECT)
                     return Tok_Q_OBJECT;
-<<<<<<< HEAD
-=======
-                if (yyWord == strQ_DECLARE_TR_FUNCTIONS)
-                    return Tok_Q_DECLARE_TR_FUNCTIONS;
-                if (yyWord == strQT_TR_NOOP)
-                    return Tok_tr;
-                if (yyWord == strQT_TRID_NOOP)
-                    return Tok_trid;
-                if (yyWord == strQT_TRANSLATE_NOOP)
-                    return Tok_translate;
-                if (yyWord == strQT_TRANSLATE_NOOP3)
-                    return Tok_translate;
-                if (yyWord == strQT_TR_NOOP_UTF8)
-                    return Tok_trUtf8;
-                if (yyWord == strQT_TRANSLATE_NOOP_UTF8)
-                    return Tok_translateUtf8;
-                if (yyWord == strQT_TRANSLATE_NOOP3_UTF8)
-                    return Tok_translateUtf8;
                 if (yyWord == strQ_SLOTS || yyWord == strQ_SIGNALS)
                     return Tok_Access;
-                break;
-            case 'T':
-                // TR() for when all else fails
-                if (yyWord == strTR || yyWord == strTr)
-                    return Tok_tr;
->>>>>>> 90d59cb8
                 break;
             case 'c':
                 if (yyWord == strclass)
@@ -770,17 +746,10 @@
                         yyCh = getChar();
                 }
                 break;
-<<<<<<< HEAD
-=======
             case 'p':
                 if (yyWord == strpublic || yyWord == strprotected || yyWord == strprivate)
                     return Tok_Access;
                 break;
-            case 'q':
-                if (yyWord == strqtTrId)
-                    return Tok_trid;
-                break;
->>>>>>> 90d59cb8
             case 'r':
                 if (yyWord == strreturn)
                     return Tok_return;
