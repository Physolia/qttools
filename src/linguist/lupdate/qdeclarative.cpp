/****************************************************************************
**
** Copyright (C) 2011 Nokia Corporation and/or its subsidiary(-ies).
** All rights reserved.
** Contact: Nokia Corporation (qt-info@nokia.com)
**
** This file is part of the Qt Linguist of the Qt Toolkit.
**
** $QT_BEGIN_LICENSE:LGPL$
** GNU Lesser General Public License Usage
** This file may be used under the terms of the GNU Lesser General Public
** License version 2.1 as published by the Free Software Foundation and
** appearing in the file LICENSE.LGPL included in the packaging of this
** file. Please review the following information to ensure the GNU Lesser
** General Public License version 2.1 requirements will be met:
** http://www.gnu.org/licenses/old-licenses/lgpl-2.1.html.
**
** In addition, as a special exception, Nokia gives you certain additional
** rights. These rights are described in the Nokia Qt LGPL Exception
** version 1.1, included in the file LGPL_EXCEPTION.txt in this package.
**
** GNU General Public License Usage
** Alternatively, this file may be used under the terms of the GNU General
** Public License version 3.0 as published by the Free Software Foundation
** and appearing in the file LICENSE.GPL included in the packaging of this
** file. Please review the following information to ensure the GNU General
** Public License version 3.0 requirements will be met:
** http://www.gnu.org/copyleft/gpl.html.
**
** Other Usage
** Alternatively, this file may be used in accordance with the terms and
** conditions contained in a signed written agreement between you and Nokia.
**
**
**
**
**
** $QT_END_LICENSE$
**
****************************************************************************/

#include "lupdate.h"

#include <translator.h>

#include <QtCore/QDebug>
#include <QtCore/QFile>
#include <QtCore/QString>

<<<<<<< HEAD
#include "parser/qdeclarativejsengine_p.h"
#include "parser/qdeclarativejsparser_p.h"
#include "parser/qdeclarativejslexer_p.h"
#include "parser/qdeclarativejsastvisitor_p.h"
#include "parser/qdeclarativejsast_p.h"
=======
#include "private/qdeclarativejsengine_p.h"
#include "private/qdeclarativejsparser_p.h"
#include "private/qdeclarativejslexer_p.h"
#include "private/qdeclarativejsastvisitor_p.h"
#include "private/qdeclarativejsast_p.h"
>>>>>>> 650dc4fc

#include <QCoreApplication>
#include <QFile>
#include <QFileInfo>
#include <QtDebug>
#include <QStringList>

#include <iostream>
#include <cstdlib>
#include <cctype>

QT_BEGIN_NAMESPACE

class LU {
    Q_DECLARE_TR_FUNCTIONS(LUpdate)
};

using namespace QDeclarativeJS;

class Comment
{
public:
    Comment() : lastLine(-1) {}
    QString extracomment;
    QString msgid;
    TranslatorMessage::ExtraData extra;
    QString sourcetext;
    int lastLine;

    bool isValid() const
    { return !extracomment.isEmpty() || !msgid.isEmpty() || !sourcetext.isEmpty() || !extra.isEmpty(); }
};

class FindTrCalls: protected AST::Visitor
{
public:
    void operator()(Translator *translator, const QString &fileName, AST::Node *node)
    {
        m_translator = translator;
        m_fileName = fileName;
        m_component = QFileInfo(fileName).baseName();   //matches qsTr usage in QScriptEngine
        accept(node);
    }

    QList<Comment> comments;

protected:
    using AST::Visitor::visit;
    using AST::Visitor::endVisit;

    void accept(AST::Node *node)
    { AST::Node::acceptChild(node, this); }

    virtual void endVisit(AST::CallExpression *node)
    {
        m_bSource.clear();
        if (AST::IdentifierExpression *idExpr = AST::cast<AST::IdentifierExpression *>(node->base)) {
            if (idExpr->name == QLatin1String("qsTr") ||
                idExpr->name == QLatin1String("QT_TR_NOOP")) {
                if (!node->arguments)
                    return;
                AST::BinaryExpression *binary = AST::cast<AST::BinaryExpression *>(node->arguments->expression);
                if (binary) {
                    if (!createString(binary))
                        m_bSource.clear();
                }
                AST::StringLiteral *literal = AST::cast<AST::StringLiteral *>(node->arguments->expression);
                if (literal || !m_bSource.isEmpty()) {
                    const QString source = literal ? literal->value.toString() : m_bSource;

                    QString comment;
                    bool plural = false;
                    AST::ArgumentList *commentNode = node->arguments->next;
                    if (commentNode && AST::cast<AST::StringLiteral *>(commentNode->expression)) {
                        literal = AST::cast<AST::StringLiteral *>(commentNode->expression);
                        comment = literal->value.toString();

                        AST::ArgumentList *nNode = commentNode->next;
                        if (nNode)
                            plural = true;
                    }

                    QString id;
                    QString extracomment;
                    TranslatorMessage::ExtraData extra;
                    Comment scomment = findComment(node->firstSourceLocation().startLine);
                    if (scomment.isValid()) {
                        extracomment = scomment.extracomment;
                        extra = scomment.extra;
                        id = scomment.msgid;
                    }

                    TranslatorMessage msg(m_component, source,
                        comment, QString(), m_fileName,
                        node->firstSourceLocation().startLine, QStringList(),
                        TranslatorMessage::Unfinished, plural);
                    msg.setExtraComment(extracomment.simplified());
                    msg.setId(id);
                    msg.setExtras(extra);
                    m_translator->extend(msg);
                }
            } else if (idExpr->name == QLatin1String("qsTranslate") ||
                       idExpr->name == QLatin1String("QT_TRANSLATE_NOOP")) {
                if (node->arguments && AST::cast<AST::StringLiteral *>(node->arguments->expression)) {
                    AST::StringLiteral *literal = AST::cast<AST::StringLiteral *>(node->arguments->expression);
                    const QString context = literal->value.toString();

                    QString source;
                    QString comment;
                    bool plural = false;
                    AST::ArgumentList *sourceNode = node->arguments->next;
                    if (!sourceNode)
                        return;
                    literal = AST::cast<AST::StringLiteral *>(sourceNode->expression);
                    AST::BinaryExpression *binary = AST::cast<AST::BinaryExpression *>(sourceNode->expression);
                    if (binary) {
                        if (!createString(binary))
                            m_bSource.clear();
                    }
                    if (!literal && m_bSource.isEmpty())
                        return;

                    QString id;
                    QString extracomment;
                    TranslatorMessage::ExtraData extra;
                    Comment scomment = findComment(node->firstSourceLocation().startLine);
                    if (scomment.isValid()) {
                        extracomment = scomment.extracomment;
                        extra = scomment.extra;
                        id = scomment.msgid;
                    }

                    source = literal ? literal->value.toString() : m_bSource;
                    AST::ArgumentList *commentNode = sourceNode->next;
                    if (commentNode && AST::cast<AST::StringLiteral *>(commentNode->expression)) {
                        literal = AST::cast<AST::StringLiteral *>(commentNode->expression);
                        comment = literal->value.toString();

                        AST::ArgumentList *nNode = commentNode->next;
                        if (nNode)
                            plural = true;
                    }

                    TranslatorMessage msg(context, source,
                        comment, QString(), m_fileName,
                        node->firstSourceLocation().startLine, QStringList(),
                        TranslatorMessage::Unfinished, plural);
                    msg.setExtraComment(extracomment.simplified());
                    msg.setId(id);
                    msg.setExtras(extra);
                    m_translator->extend(msg);
                }
            } else if (idExpr->name == QLatin1String("qsTrId") ||
                       idExpr->name == QLatin1String("QT_TRID_NOOP")) {
                if (!node->arguments)
                    return;

                AST::StringLiteral *literal = AST::cast<AST::StringLiteral *>(node->arguments->expression);
                if (literal) {

                    QString extracomment;
                    QString sourcetext;
                    TranslatorMessage::ExtraData extra;
                    Comment comment = findComment(node->firstSourceLocation().startLine);
                    if (comment.isValid()) {
                        extracomment = comment.extracomment;
                        sourcetext = comment.sourcetext;
                        extra = comment.extra;
                    }

                    const QString id = literal->value.toString();
                    bool plural = node->arguments->next;

                    TranslatorMessage msg(QString(), sourcetext,
                        QString(), QString(), m_fileName,
                        node->firstSourceLocation().startLine, QStringList(),
                        TranslatorMessage::Unfinished, plural);
                    msg.setExtraComment(extracomment.simplified());
                    msg.setId(id);
                    msg.setExtras(extra);
                    m_translator->extend(msg);
                }
            }
        }
    }

private:
    bool createString(AST::BinaryExpression *b)
    {
        if (!b || b->op != 0)
            return false;
        AST::BinaryExpression *l = AST::cast<AST::BinaryExpression *>(b->left);
        AST::BinaryExpression *r = AST::cast<AST::BinaryExpression *>(b->right);
        AST::StringLiteral *ls = AST::cast<AST::StringLiteral *>(b->left);
        AST::StringLiteral *rs = AST::cast<AST::StringLiteral *>(b->right);
        if ((!l && !ls) || (!r && !rs))
            return false;
        if (l) {
            if (!createString(l))
                return false;
        } else
            m_bSource.prepend(ls->value.toString());

        if (r) {
            if (!createString(r))
                return false;
        } else
<<<<<<< HEAD
            m_bSource.append(rs->value.toString());
=======
            m_bSource.append(rs->value);
>>>>>>> 650dc4fc

        return true;
    }

    Comment findComment(int loc)
    {
        if (comments.isEmpty())
            return Comment();

        int i = 0;
        int commentLoc = comments.at(i).lastLine;
        while (commentLoc <= loc) {
            if (commentLoc == loc)
                return comments.at(i);
            if (i == comments.count()-1)
                break;
            commentLoc = comments.at(++i).lastLine;
        }
        return Comment();
    }

    Translator *m_translator;
    QString m_fileName;
    QString m_component;
    QString m_bSource;
};

QString createErrorString(const QString &filename, const QString &code, Parser &parser)
{
    // print out error
    QStringList lines = code.split(QLatin1Char('\n'));
    lines.append(QLatin1String("\n")); // sentinel.
    QString errorString;

    foreach (const DiagnosticMessage &m, parser.diagnosticMessages()) {

        if (m.isWarning())
            continue;

        QString error = filename + QLatin1Char(':') + QString::number(m.loc.startLine)
                        + QLatin1Char(':') + QString::number(m.loc.startColumn) + QLatin1String(": error: ")
                        + m.message + QLatin1Char('\n');

        int line = 0;
        if (m.loc.startLine > 0)
            line = m.loc.startLine - 1;

        const QString textLine = lines.at(line);

        error += textLine + QLatin1Char('\n');

        int column = m.loc.startColumn - 1;
        if (column < 0)
            column = 0;

        column = qMin(column, textLine.length());

        for (int i = 0; i < column; ++i) {
            const QChar ch = textLine.at(i);
            if (ch.isSpace())
                error += ch.unicode();
            else
                error += QLatin1Char(' ');
        }
        error += QLatin1String("^\n");
        errorString += error;
    }
    return errorString;
}

bool processComment(const QChar *chars, int length, Comment &comment)
{
    // Try to match the logic of the QtScript parser.
    if (!length)
        return comment.isValid();
    if (*chars == QLatin1Char(':') && chars[1].isSpace()) {
        comment.extracomment += QString(chars+1, length-1);
    } else if (*chars == QLatin1Char('=') && chars[1].isSpace()) {
        comment.msgid = QString(chars+2, length-2).simplified();
    } else if (*chars == QLatin1Char('~') && chars[1].isSpace()) {
        QString text = QString(chars+2, length-2).trimmed();
        int k = text.indexOf(QLatin1Char(' '));
        if (k > -1)
            comment.extra.insert(text.left(k), text.mid(k + 1).trimmed());
    } else if (*chars == QLatin1Char('%') && chars[1].isSpace()) {
        comment.sourcetext.reserve(comment.sourcetext.length() + length-2);
        ushort *ptr = (ushort *)comment.sourcetext.data() + comment.sourcetext.length();
        int p = 2, c;
        forever {
            if (p >= length)
                break;
            c = chars[p++].unicode();
            if (isspace(c))
                continue;
            if (c != '"')
                break;
            forever {
                if (p >= length)
                    break;
                c = chars[p++].unicode();
                if (c == '"')
                    break;
                if (c == '\\') {
                    if (p >= length)
                        break;
                    c = chars[p++].unicode();
                    if (c == '\n')
                        break;
                    *ptr++ = '\\';
                }
                *ptr++ = c;
            }
        }
        comment.sourcetext.resize(ptr - (ushort *)comment.sourcetext.data());
    }
    return comment.isValid();
}

bool loadQml(Translator &translator, const QString &filename, ConversionData &cd)
{
    cd.m_sourceFileName = filename;
    QFile file(filename);
    if (!file.open(QIODevice::ReadOnly)) {
        cd.appendError(LU::tr("Cannot open %1: %2").arg(filename, file.errorString()));
        return false;
    }

    const QString code = QTextStream(&file).readAll();

    Engine driver;
    Parser parser(&driver);

    Lexer lexer(&driver);
    lexer.setCode(code, /*line = */ 1);
    driver.setLexer(&lexer);

    if (parser.parse()) {
        FindTrCalls trCalls;

        // build up a list of comments that contain translation information.
        for (int i = 0; i < driver.comments().size(); ++i) {
            AST::SourceLocation loc = driver.comments().at(i);
            QString commentStr = code.mid(loc.offset, loc.length);

            if (trCalls.comments.isEmpty() || trCalls.comments.last().lastLine != int(loc.startLine)) {
                Comment comment;
                comment.lastLine = loc.startLine+1;
                if (processComment(commentStr.constData(), commentStr.length(), comment))
                    trCalls.comments.append(comment);
            } else {
                Comment &lastComment = trCalls.comments.last();
                lastComment.lastLine += 1;
                processComment(commentStr.constData(), commentStr.length(), lastComment);
            }
        }

        //find all tr calls in the code
        trCalls(&translator, filename, parser.ast());
    } else {
        QString error = createErrorString(filename, code, parser);
        cd.appendError(error);
        return false;
    }
    return true;
}

QT_END_NAMESPACE<|MERGE_RESOLUTION|>--- conflicted
+++ resolved
@@ -47,19 +47,11 @@
 #include <QtCore/QFile>
 #include <QtCore/QString>
 
-<<<<<<< HEAD
-#include "parser/qdeclarativejsengine_p.h"
-#include "parser/qdeclarativejsparser_p.h"
-#include "parser/qdeclarativejslexer_p.h"
-#include "parser/qdeclarativejsastvisitor_p.h"
-#include "parser/qdeclarativejsast_p.h"
-=======
 #include "private/qdeclarativejsengine_p.h"
 #include "private/qdeclarativejsparser_p.h"
 #include "private/qdeclarativejslexer_p.h"
 #include "private/qdeclarativejsastvisitor_p.h"
 #include "private/qdeclarativejsast_p.h"
->>>>>>> 650dc4fc
 
 #include <QCoreApplication>
 #include <QFile>
@@ -267,11 +259,7 @@
             if (!createString(r))
                 return false;
         } else
-<<<<<<< HEAD
             m_bSource.append(rs->value.toString());
-=======
-            m_bSource.append(rs->value);
->>>>>>> 650dc4fc
 
         return true;
     }
