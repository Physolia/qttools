--- conflicted
+++ resolved
@@ -19,14 +19,8 @@
 
 include(../../shared/fontpanel/fontpanel.pri)
 
-<<<<<<< HEAD
-=======
 QMAKE_DOCS = $$PWD/doc/assistant.qdocconf
 
-# ## Work around a qmake issue when statically linking to
-# ## not-yet-installed plugins
-QMAKE_LIBDIR += $$QT.core.plugins/sqldrivers
->>>>>>> 022b3149
 HEADERS += aboutdialog.h \
     bookmarkdialog.h \
     bookmarkfiltermodel.h \
