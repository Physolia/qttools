/****************************************************************************
**
** Copyright (C) 2019 The Qt Company Ltd.
** Contact: https://www.qt.io/licensing/
**
** This file is part of the tools applications of the Qt Toolkit.
**
** $QT_BEGIN_LICENSE:LGPL$
** Commercial License Usage
** Licensees holding valid commercial Qt licenses may use this file in
** accordance with the commercial license agreement provided with the
** Software or, alternatively, in accordance with the terms contained in
** a written agreement between you and The Qt Company. For licensing terms
** and conditions see https://www.qt.io/terms-conditions. For further
** information use the contact form at https://www.qt.io/contact-us.
**
** GNU Lesser General Public License Usage
** Alternatively, this file may be used under the terms of the GNU Lesser
** General Public License version 3 as published by the Free Software
** Foundation and appearing in the file LICENSE.LGPL3 included in the
** packaging of this file. Please review the following information to
** ensure the GNU Lesser General Public License version 3 requirements
** will be met: https://www.gnu.org/licenses/lgpl-3.0.html.
**
** GNU General Public License Usage
** Alternatively, this file may be used under the terms of the GNU
** General Public License version 2.0 or (at your option) the GNU General
** Public license version 3 or any later version approved by the KDE Free
** Qt Foundation. The licenses are as published by the Free Software
** Foundation and appearing in the file LICENSE.GPL2 and LICENSE.GPL3
** included in the packaging of this file. Please review the following
** information to ensure the GNU General Public License requirements will
** be met: https://www.gnu.org/licenses/gpl-2.0.html and
** https://www.gnu.org/licenses/gpl-3.0.html.
**
** $QT_END_LICENSE$
**
****************************************************************************/

/*
  clangcodeparser.cpp
*/

#include "clangcodeparser.h"

#include "codechunk.h"
#include "config.h"
#include "loggingcategory.h"
#include "qdocdatabase.h"
#include "utilities.h"

#include <QtCore/qdebug.h>
#include <QtCore/qelapsedtimer.h>
#include <QtCore/qfile.h>
#include <QtCore/qscopedvaluerollback.h>
#include <QtCore/qtemporarydir.h>

#include <clang-c/Index.h>

#include <errno.h>
#include <stdio.h>

QT_BEGIN_NAMESPACE

static CXTranslationUnit_Flags flags_ = static_cast<CXTranslationUnit_Flags>(0);
static CXIndex index_ = nullptr;

#ifndef QT_NO_DEBUG_STREAM
template<class T>
static QDebug operator<<(QDebug debug, const std::vector<T> &v)
{
    QDebugStateSaver saver(debug);
    debug.noquote();
    debug.nospace();
    const size_t size = v.size();
    debug << "std::vector<>[" << size << "](";
    for (size_t i = 0; i < size; ++i) {
        if (i)
            debug << ", ";
        debug << v[i];
    }
    debug << ')';
    return debug;
}
#endif // !QT_NO_DEBUG_STREAM

/*!
   Call clang_visitChildren on the given cursor with the lambda as a callback
   T can be any functor that is callable with a CXCursor parameter and returns a CXChildVisitResult
   (in other word compatible with function<CXChildVisitResult(CXCursor)>
 */
template<typename T>
bool visitChildrenLambda(CXCursor cursor, T &&lambda)
{
    CXCursorVisitor visitor = [](CXCursor c, CXCursor,
                                 CXClientData client_data) -> CXChildVisitResult {
        return (*static_cast<T *>(client_data))(c);
    };
    return clang_visitChildren(cursor, visitor, &lambda);
}

/*!
    convert a CXString to a QString, and dispose the CXString
 */
static QString fromCXString(CXString &&string)
{
    QString ret = QString::fromUtf8(clang_getCString(string));
    clang_disposeString(string);
    return ret;
}

static QString templateDecl(CXCursor cursor);

/*!
    Returns a list of template parameters at \a cursor.
*/
static QStringList getTemplateParameters(CXCursor cursor)
{
    QStringList parameters;
    visitChildrenLambda(cursor, [&parameters](CXCursor cur) {
        QString name = fromCXString(clang_getCursorSpelling(cur));
        QString type;

        switch (clang_getCursorKind(cur)) {
        case CXCursor_TemplateTypeParameter:
            type = QStringLiteral("typename");
            break;
        case CXCursor_NonTypeTemplateParameter:
            type = fromCXString(clang_getTypeSpelling(clang_getCursorType(cur)));
            // Hack: Omit QtPrivate template parameters from public documentation
            if (type.startsWith(QLatin1String("QtPrivate")))
                return CXChildVisit_Continue;
            break;
        case CXCursor_TemplateTemplateParameter:
            type = templateDecl(cur) + QLatin1String(" class");
            break;
        default:
            return CXChildVisit_Continue;
        }

        if (!name.isEmpty())
            name.prepend(QLatin1Char(' '));

        parameters << type + name;
        return CXChildVisit_Continue;
    });

    return parameters;
}

/*!
   Gets the template declaration at specified \a cursor.
 */
static QString templateDecl(CXCursor cursor)
{
    QStringList params = getTemplateParameters(cursor);
    return QLatin1String("template <") + params.join(QLatin1String(", ")) + QLatin1Char('>');
}

/*!
    convert a CXSourceLocation to a qdoc Location
 */
static Location fromCXSourceLocation(CXSourceLocation location)
{
    unsigned int line, column;
    CXString file;
    clang_getPresumedLocation(location, &file, &line, &column);
    Location l(fromCXString(std::move(file)));
    l.setColumnNo(column);
    l.setLineNo(line);
    return l;
}

/*!
    convert a CX_CXXAccessSpecifier to Node::Access
 */
static Node::Access fromCX_CXXAccessSpecifier(CX_CXXAccessSpecifier spec)
{
    switch (spec) {
    case CX_CXXPrivate:
        return Node::Private;
    case CX_CXXProtected:
        return Node::Protected;
    case CX_CXXPublic:
        return Node::Public;
    default:
        return Node::Public;
    }
}

/*!
   Returns the spelling in the file for a source range
 */
static QString getSpelling(CXSourceRange range)
{
    auto start = clang_getRangeStart(range);
    auto end = clang_getRangeEnd(range);
    CXFile file1, file2;
    unsigned int offset1, offset2;
    clang_getFileLocation(start, &file1, nullptr, nullptr, &offset1);
    clang_getFileLocation(end, &file2, nullptr, nullptr, &offset2);
    if (file1 != file2 || offset2 <= offset1)
        return QString();
    QFile file(fromCXString(clang_getFileName(file1)));
    if (!file.open(QFile::ReadOnly))
        return QString();
    file.seek(offset1);
    return QString::fromUtf8(file.read(offset2 - offset1));
}

/*!
  Returns the function name from a given cursor representing a
  function declaration. This is usually clang_getCursorSpelling, but
  not for the conversion function in which case it is a bit more complicated
 */
QString functionName(CXCursor cursor)
{
    if (clang_getCursorKind(cursor) == CXCursor_ConversionFunction) {
        // For a CXCursor_ConversionFunction we don't want the spelling which would be something
        // like "operator type-parameter-0-0" or "operator unsigned int". we want the actual name as
        // spelled;
        QString type = fromCXString(clang_getTypeSpelling(clang_getCursorResultType(cursor)));
        if (type.isEmpty())
            return fromCXString(clang_getCursorSpelling(cursor));
        return QLatin1String("operator ") + type;
    }

    QString name = fromCXString(clang_getCursorSpelling(cursor));

    // Remove template stuff from constructor and destructor but not from operator<
    auto ltLoc = name.indexOf('<');
    if (ltLoc > 0 && !name.startsWith("operator<"))
        name = name.left(ltLoc);
    return name;
}

/*!
  Reconstruct the qualified path name of a function that is
  being overridden.
 */
static QString reconstructQualifiedPathForCursor(CXCursor cur)
{
    QString path;
    auto kind = clang_getCursorKind(cur);
    while (!clang_isInvalid(kind) && kind != CXCursor_TranslationUnit) {
        switch (kind) {
        case CXCursor_Namespace:
        case CXCursor_StructDecl:
        case CXCursor_ClassDecl:
        case CXCursor_UnionDecl:
        case CXCursor_ClassTemplate:
            path.prepend("::");
            path.prepend(fromCXString(clang_getCursorSpelling(cur)));
            break;
        case CXCursor_FunctionDecl:
        case CXCursor_FunctionTemplate:
        case CXCursor_CXXMethod:
        case CXCursor_Constructor:
        case CXCursor_Destructor:
        case CXCursor_ConversionFunction:
            path = functionName(cur);
            break;
        default:
            break;
        }
        cur = clang_getCursorSemanticParent(cur);
        kind = clang_getCursorKind(cur);
    }
    return path;
}

/*!
  Find the node from the QDocDatabase \a qdb that corrseponds to the declaration
  represented by the cursor \a cur, if it exists.
 */
static Node *findNodeForCursor(QDocDatabase *qdb, CXCursor cur)
{
    auto kind = clang_getCursorKind(cur);
    if (clang_isInvalid(kind))
        return nullptr;
    if (kind == CXCursor_TranslationUnit)
        return qdb->primaryTreeRoot();

    Node *p = findNodeForCursor(qdb, clang_getCursorSemanticParent(cur));
    if (p == nullptr)
        return nullptr;
    if (!p->isAggregate())
        return nullptr;
    auto parent = static_cast<Aggregate *>(p);

    QString name = fromCXString(clang_getCursorSpelling(cur));
    switch (kind) {
    case CXCursor_Namespace:
        return parent->findNonfunctionChild(name, &Node::isNamespace);
    case CXCursor_StructDecl:
    case CXCursor_ClassDecl:
    case CXCursor_UnionDecl:
    case CXCursor_ClassTemplate:
        return parent->findNonfunctionChild(name, &Node::isClassNode);
    case CXCursor_FunctionDecl:
    case CXCursor_FunctionTemplate:
    case CXCursor_CXXMethod:
    case CXCursor_Constructor:
    case CXCursor_Destructor:
    case CXCursor_ConversionFunction: {
        NodeVector candidates;
        parent->findChildren(functionName(cur), candidates);
        if (candidates.isEmpty())
            return nullptr;
        CXType funcType = clang_getCursorType(cur);
        auto numArg = clang_getNumArgTypes(funcType);
        bool isVariadic = clang_isFunctionTypeVariadic(funcType);
        QVarLengthArray<QString, 20> args;
        for (Node *candidate : qAsConst(candidates)) {
            if (!candidate->isFunction(Node::CPP))
                continue;
            auto fn = static_cast<FunctionNode *>(candidate);
            const Parameters &parameters = fn->parameters();
            const int actualArg = numArg - parameters.isPrivateSignal();
            if (parameters.count() != actualArg + isVariadic)
                continue;
            if (fn->isConst() != bool(clang_CXXMethod_isConst(cur)))
                continue;
            if (isVariadic && parameters.last().type() != QLatin1String("..."))
                continue;
            bool different = false;
            for (int i = 0; i < actualArg; ++i) {
                if (args.size() <= i)
                    args.append(fromCXString(clang_getTypeSpelling(clang_getArgType(funcType, i))));
                QString t1 = parameters.at(i).type();
                QString t2 = args.at(i);
                auto p2 = parent;
                while (p2 && t1 != t2) {
                    QString parentScope = p2->name() + QLatin1String("::");
                    t1 = t1.remove(parentScope);
                    t2 = t2.remove(parentScope);
                    p2 = p2->parent();
                }
                if (t1 != t2) {
                    different = true;
                    break;
                }
            }
            if (!different)
                return fn;
        }
        return nullptr;
    }
    case CXCursor_EnumDecl:
        return parent->findNonfunctionChild(name, &Node::isEnumType);
    case CXCursor_FieldDecl:
    case CXCursor_VarDecl:
        return parent->findNonfunctionChild(name, &Node::isVariable);
    case CXCursor_TypedefDecl:
        return parent->findNonfunctionChild(name, &Node::isTypedef);
    default:
        return nullptr;
    }
}

/*!
  Find the function node from the QDocDatabase \a qdb that
  corrseponds to the declaration represented by the cursor
  \a cur, if it exists.
 */
static Node *findFunctionNodeForCursor(QDocDatabase *qdb, CXCursor cur)
{
    auto kind = clang_getCursorKind(cur);
    if (clang_isInvalid(kind))
        return nullptr;
    if (kind == CXCursor_TranslationUnit)
        return qdb->primaryTreeRoot();

    Node *p = findNodeForCursor(qdb, clang_getCursorSemanticParent(cur));
    if (p == nullptr || !p->isAggregate())
        return nullptr;
    auto parent = static_cast<Aggregate *>(p);

    switch (kind) {
    case CXCursor_FunctionDecl:
    case CXCursor_FunctionTemplate:
    case CXCursor_CXXMethod:
    case CXCursor_Constructor:
    case CXCursor_Destructor:
    case CXCursor_ConversionFunction: {
        NodeVector candidates;
        parent->findChildren(functionName(cur), candidates);
        if (candidates.isEmpty())
            return nullptr;
        CXType funcType = clang_getCursorType(cur);
        auto numArg = clang_getNumArgTypes(funcType);
        bool isVariadic = clang_isFunctionTypeVariadic(funcType);
        QVarLengthArray<QString, 20> args;
        for (Node *candidate : qAsConst(candidates)) {
            if (!candidate->isFunction(Node::CPP))
                continue;
            auto fn = static_cast<FunctionNode *>(candidate);
            const Parameters &parameters = fn->parameters();
            if (parameters.count() != (numArg + isVariadic))
                continue;
            if (fn->isConst() != bool(clang_CXXMethod_isConst(cur)))
                continue;
            if (isVariadic && parameters.last().type() != QLatin1String("..."))
                continue;
            bool different = false;
            for (int i = 0; i < numArg; ++i) {
                if (args.size() <= i)
                    args.append(fromCXString(clang_getTypeSpelling(clang_getArgType(funcType, i))));
                QString t1 = parameters.at(i).type();
                QString t2 = args.at(i);
                auto p2 = parent;
                while (p2 && t1 != t2) {
                    QString parentScope = p2->name() + QLatin1String("::");
                    t1 = t1.remove(parentScope);
                    t2 = t2.remove(parentScope);
                    p2 = p2->parent();
                }
                if (t1 != t2) {
                    different = true;
                    break;
                }
            }
            if (!different)
                return fn;
        }
        break;
    }
    default:
        break;
    }
    return nullptr;
}

class ClangVisitor
{
public:
    ClangVisitor(QDocDatabase *qdb, const QHash<QString, QString> &allHeaders)
        : qdb_(qdb), parent_(qdb->primaryTreeRoot()), allHeaders_(allHeaders)
    {
    }

    QDocDatabase *qdocDB() { return qdb_; }

    CXChildVisitResult visitChildren(CXCursor cursor)
    {
        auto ret = visitChildrenLambda(cursor, [&](CXCursor cur) {
            auto loc = clang_getCursorLocation(cur);
            if (clang_Location_isFromMainFile(loc))
                return visitSource(cur, loc);
            CXFile file;
            clang_getFileLocation(loc, &file, nullptr, nullptr, nullptr);
            bool isInteresting = false;
            auto it = isInterestingCache_.find(file);
            if (it != isInterestingCache_.end()) {
                isInteresting = *it;
            } else {
                QFileInfo fi(fromCXString(clang_getFileName(file)));
                // Match by file name in case of PCH/installed headers
                isInteresting = allHeaders_.contains(fi.fileName());
                isInterestingCache_[file] = isInteresting;
            }
            if (isInteresting) {
                return visitHeader(cur, loc);
            }

            return CXChildVisit_Continue;
        });
        return ret ? CXChildVisit_Break : CXChildVisit_Continue;
    }

    /*
      Not sure about all the possibilities, when the cursor
      location is not in the main file.
     */
    CXChildVisitResult visitFnArg(CXCursor cursor, Node **fnNode, bool &ignoreSignature)
    {
        auto ret = visitChildrenLambda(cursor, [&](CXCursor cur) {
            auto loc = clang_getCursorLocation(cur);
            if (clang_Location_isFromMainFile(loc))
                return visitFnSignature(cur, loc, fnNode, ignoreSignature);
            return CXChildVisit_Continue;
        });
        return ret ? CXChildVisit_Break : CXChildVisit_Continue;
    }

    Node *nodeForCommentAtLocation(CXSourceLocation loc, CXSourceLocation nextCommentLoc);

private:
    /*!
      SimpleLoc represents a simple location in the main source file,
      which can be used as a key in a QMap.
     */
    struct SimpleLoc
    {
        unsigned int line, column;
        friend bool operator<(const SimpleLoc &a, const SimpleLoc &b)
        {
            return a.line != b.line ? a.line < b.line : a.column < b.column;
        }
    };
    /*!
      \variable ClangVisitor::declMap_
      Map of all the declarations in the source file so we can match them
      with a documentation comment.
     */
    QMap<SimpleLoc, CXCursor> declMap_;

    QDocDatabase *qdb_;
    Aggregate *parent_;
    const QHash<QString, QString> allHeaders_;
    QHash<CXFile, bool> isInterestingCache_; // doing a canonicalFilePath is slow, so keep a cache.

    /*!
        Returns true if the symbol should be ignored for the documentation.
     */
    bool ignoredSymbol(const QString &symbolName)
    {
        if (symbolName == QLatin1String("QPrivateSignal"))
            return true;
        return false;
    }

    /*!
        The type parameters do not need to be fully qualified
        This function removes the ClassName:: if needed.

        example: 'QLinkedList::iterator' -> 'iterator'
     */
    QString adjustTypeName(const QString &typeName)
    {
        auto parent = parent_->parent();
        if (parent && parent->isClassNode()) {
            QStringRef typeNameConstRemoved(&typeName);
            if (typeNameConstRemoved.startsWith(QLatin1String("const ")))
                typeNameConstRemoved = typeName.midRef(6);

            auto parentName = parent->fullName();
            if (typeNameConstRemoved.startsWith(parentName)
                && typeNameConstRemoved.mid(parentName.size(), 2) == QLatin1String("::")) {
                QString result = typeName;
                result.remove(typeNameConstRemoved.position(), parentName.size() + 2);
                return result;
            }
        }
        return typeName;
    }

    CXChildVisitResult visitSource(CXCursor cursor, CXSourceLocation loc);
    CXChildVisitResult visitHeader(CXCursor cursor, CXSourceLocation loc);
    CXChildVisitResult visitFnSignature(CXCursor cursor, CXSourceLocation loc, Node **fnNode,
                                        bool &ignoreSignature);
    void parseProperty(const QString &spelling, const Location &loc);
    void readParameterNamesAndAttributes(FunctionNode *fn, CXCursor cursor);
    Aggregate *getSemanticParent(CXCursor cursor);
};

/*!
  Visits a cursor in the .cpp file.
  This fills the declMap_
 */
CXChildVisitResult ClangVisitor::visitSource(CXCursor cursor, CXSourceLocation loc)
{
    auto kind = clang_getCursorKind(cursor);
    if (clang_isDeclaration(kind)) {
        SimpleLoc l;
        clang_getPresumedLocation(loc, nullptr, &l.line, &l.column);
        declMap_.insert(l, cursor);
        return CXChildVisit_Recurse;
    }
    return CXChildVisit_Continue;
}

/*!
  If the semantic and lexical parent cursors of \a cursor are
  not the same, find the Aggregate node for the semantic parent
  cursor and return it. Otherwise return the current parent.
 */
Aggregate *ClangVisitor::getSemanticParent(CXCursor cursor)
{
    CXCursor sp = clang_getCursorSemanticParent(cursor);
    CXCursor lp = clang_getCursorLexicalParent(cursor);
    if (!clang_equalCursors(sp, lp) && clang_isDeclaration(clang_getCursorKind(sp))) {
        Node *spn = findNodeForCursor(qdb_, sp);
        if (spn && spn->isAggregate()) {
            return static_cast<Aggregate *>(spn);
        }
    }
    return parent_;
}

CXChildVisitResult ClangVisitor::visitFnSignature(CXCursor cursor, CXSourceLocation, Node **fnNode,
                                                  bool &ignoreSignature)
{
    switch (clang_getCursorKind(cursor)) {
    case CXCursor_Namespace:
        return CXChildVisit_Recurse;
    case CXCursor_FunctionDecl:
    case CXCursor_FunctionTemplate:
    case CXCursor_CXXMethod:
    case CXCursor_Constructor:
    case CXCursor_Destructor:
    case CXCursor_ConversionFunction: {
        ignoreSignature = false;
        if (ignoredSymbol(functionName(cursor))) {
            *fnNode = nullptr;
            ignoreSignature = true;
        } else {
            *fnNode = findFunctionNodeForCursor(qdb_, cursor);
            if (*fnNode && (*fnNode)->isFunction(Node::CPP)) {
                FunctionNode *fn = static_cast<FunctionNode *>(*fnNode);
                readParameterNamesAndAttributes(fn, cursor);
            }
        }
        break;
    }
    default:
        break;
    }
    return CXChildVisit_Continue;
}

CXChildVisitResult ClangVisitor::visitHeader(CXCursor cursor, CXSourceLocation loc)
{
    auto kind = clang_getCursorKind(cursor);
    QString templateString;
    switch (kind) {
    case CXCursor_TypeAliasDecl: {
        QString spelling = getSpelling(clang_getCursorExtent(cursor));
        QStringList typeAlias = spelling.split(QChar('='));
        if (typeAlias.size() == 2) {
            typeAlias[0] = typeAlias[0].trimmed();
            typeAlias[1] = typeAlias[1].trimmed();
            int lastBlank = typeAlias[0].lastIndexOf(QChar(' '));
            if (lastBlank > 0) {
                typeAlias[0] = typeAlias[0].right(typeAlias[0].size() - (lastBlank + 1));
                TypeAliasNode *ta = new TypeAliasNode(parent_, typeAlias[0], typeAlias[1]);
                ta->setAccess(fromCX_CXXAccessSpecifier(clang_getCXXAccessSpecifier(cursor)));
                ta->setLocation(fromCXSourceLocation(clang_getCursorLocation(cursor)));
            }
        }
        return CXChildVisit_Continue;
    }
    case CXCursor_StructDecl:
    case CXCursor_UnionDecl:
        if (fromCXString(clang_getCursorSpelling(cursor)).isEmpty()) // anonymous struct or union
            return CXChildVisit_Continue;
        Q_FALLTHROUGH();
    case CXCursor_ClassTemplate:
        templateString = templateDecl(cursor);
        Q_FALLTHROUGH();
    case CXCursor_ClassDecl: {
        if (!clang_isCursorDefinition(cursor))
            return CXChildVisit_Continue;

        if (findNodeForCursor(qdb_,
                              cursor)) // Was already parsed, propably in another translation unit
            return CXChildVisit_Continue;

        QString className = fromCXString(clang_getCursorSpelling(cursor));

        Aggregate *semanticParent = getSemanticParent(cursor);
        if (semanticParent && semanticParent->findNonfunctionChild(className, &Node::isClassNode)) {
            return CXChildVisit_Continue;
        }

        Node::NodeType type;
        if (kind == CXCursor_ClassDecl || kind == CXCursor_ClassTemplate)
            type = Node::Class;
        else if (kind == CXCursor_StructDecl)
            type = Node::Struct;
        else
            type = Node::Union;
        ClassNode *classe = new ClassNode(type, semanticParent, className);
        classe->setAccess(fromCX_CXXAccessSpecifier(clang_getCXXAccessSpecifier(cursor)));
        classe->setLocation(fromCXSourceLocation(clang_getCursorLocation(cursor)));

        if (kind == CXCursor_ClassTemplate)
            classe->setTemplateDecl(templateString);

        QScopedValueRollback<Aggregate *> setParent(parent_, classe);
        return visitChildren(cursor);
    }
    case CXCursor_CXXBaseSpecifier: {
        if (!parent_->isClassNode())
            return CXChildVisit_Continue;
        auto access = fromCX_CXXAccessSpecifier(clang_getCXXAccessSpecifier(cursor));
        auto type = clang_getCursorType(cursor);
        auto baseCursor = clang_getTypeDeclaration(type);
        auto baseNode = findNodeForCursor(qdb_, baseCursor);
        auto classe = static_cast<ClassNode *>(parent_);
        if (baseNode == nullptr || !baseNode->isClassNode()) {
            QString bcName = reconstructQualifiedPathForCursor(baseCursor);
            classe->addUnresolvedBaseClass(
                    access, bcName.split(QLatin1String("::"), Qt::SkipEmptyParts), bcName);
            return CXChildVisit_Continue;
        }
        auto baseClasse = static_cast<ClassNode *>(baseNode);
        classe->addResolvedBaseClass(access, baseClasse);
        return CXChildVisit_Continue;
    }
    case CXCursor_Namespace: {
        QString namespaceName = fromCXString(clang_getCursorDisplayName(cursor));
        NamespaceNode *ns = nullptr;
        if (parent_)
            ns = static_cast<NamespaceNode *>(
                    parent_->findNonfunctionChild(namespaceName, &Node::isNamespace));
        if (!ns) {
            ns = new NamespaceNode(parent_, namespaceName);
            ns->setAccess(Node::Public);
            ns->setLocation(fromCXSourceLocation(clang_getCursorLocation(cursor)));
        }
        QScopedValueRollback<Aggregate *> setParent(parent_, ns);
        return visitChildren(cursor);
    }
    case CXCursor_FunctionTemplate:
        templateString = templateDecl(cursor);
        Q_FALLTHROUGH();
    case CXCursor_FunctionDecl:
    case CXCursor_CXXMethod:
    case CXCursor_Constructor:
    case CXCursor_Destructor:
    case CXCursor_ConversionFunction: {
        if (findNodeForCursor(qdb_,
                              cursor)) // Was already parsed, propably in another translation unit
            return CXChildVisit_Continue;
        QString name = functionName(cursor);
        if (ignoredSymbol(name))
            return CXChildVisit_Continue;

        CXType funcType = clang_getCursorType(cursor);

        FunctionNode *fn = new FunctionNode(parent_, name);

        CXSourceRange range = clang_Cursor_getCommentRange(cursor);
        if (!clang_Range_isNull(range)) {
            QString comment = getSpelling(range);
            if (comment.startsWith("//!")) {
                int tag = comment.indexOf(QChar('['));
                if (tag > 0) {
                    int end = comment.indexOf(QChar(']'), tag);
                    if (end > 0)
                        fn->setTag(comment.mid(tag, 1 + end - tag));
                }
            }
        }
        fn->setAccess(fromCX_CXXAccessSpecifier(clang_getCXXAccessSpecifier(cursor)));
        fn->setLocation(fromCXSourceLocation(clang_getCursorLocation(cursor)));
        if (kind == CXCursor_Constructor
            // a constructor template is classified as CXCursor_FunctionTemplate
            || (kind == CXCursor_FunctionTemplate && name == parent_->name()))
            fn->setMetaness(FunctionNode::Ctor);
        else if (kind == CXCursor_Destructor)
            fn->setMetaness(FunctionNode::Dtor);
        else
            fn->setReturnType(adjustTypeName(
                    fromCXString(clang_getTypeSpelling(clang_getResultType(funcType)))));

        fn->setStatic(clang_CXXMethod_isStatic(cursor));
        fn->setConst(clang_CXXMethod_isConst(cursor));
        fn->setVirtualness(!clang_CXXMethod_isVirtual(cursor)
                                   ? FunctionNode::NonVirtual
                                   : clang_CXXMethod_isPureVirtual(cursor)
                                           ? FunctionNode::PureVirtual
                                           : FunctionNode::NormalVirtual);
        CXRefQualifierKind refQualKind = clang_Type_getCXXRefQualifier(funcType);
        if (refQualKind == CXRefQualifier_LValue)
            fn->setRef(true);
        else if (refQualKind == CXRefQualifier_RValue)
            fn->setRefRef(true);
        // For virtual functions, determine what it overrides
        // (except for destructor for which we do not want to classify as overridden)
        if (!fn->isNonvirtual() && kind != CXCursor_Destructor) {
            CXCursor *overridden;
            unsigned int numOverridden = 0;
            clang_getOverriddenCursors(cursor, &overridden, &numOverridden);
            for (uint i = 0; i < numOverridden; ++i) {
                QString path = reconstructQualifiedPathForCursor(overridden[i]);
                if (!path.isEmpty()) {
                    fn->setOverride(true);
                    fn->setOverridesThis(path);
                    break;
                }
            }
            clang_disposeOverriddenCursors(overridden);
        }
        auto numArg = clang_getNumArgTypes(funcType);
        Parameters &parameters = fn->parameters();
        parameters.clear();
        parameters.reserve(numArg);
        for (int i = 0; i < numArg; ++i) {
            CXType argType = clang_getArgType(funcType, i);
            if (fn->isCtor()) {
                if (fromCXString(clang_getTypeSpelling(clang_getPointeeType(argType))) == name) {
                    if (argType.kind == CXType_RValueReference)
                        fn->setMetaness(FunctionNode::MCtor);
                    else if (argType.kind == CXType_LValueReference)
                        fn->setMetaness(FunctionNode::CCtor);
                }
            } else if ((kind == CXCursor_CXXMethod) && (name == QLatin1String("operator="))) {
                if (argType.kind == CXType_RValueReference)
                    fn->setMetaness(FunctionNode::MAssign);
                else if (argType.kind == CXType_LValueReference)
                    fn->setMetaness(FunctionNode::CAssign);
            }
            parameters.append(adjustTypeName(fromCXString(clang_getTypeSpelling(argType))));
        }
        if (parameters.count() > 0) {
            if (parameters.last().type().endsWith(QLatin1String("::QPrivateSignal"))) {
                parameters.pop_back(); // remove the QPrivateSignal argument
                parameters.setPrivateSignal();
            }
        }
        if (clang_isFunctionTypeVariadic(funcType))
            parameters.append(QStringLiteral("..."));
        readParameterNamesAndAttributes(fn, cursor);
        fn->setTemplateDecl(templateString);
        return CXChildVisit_Continue;
    }
#if CINDEX_VERSION >= 36
    case CXCursor_FriendDecl: {
        // Friend functions are declared in the enclosing namespace
        Aggregate *ns = parent_;
        while (ns && ns->isClassNode())
            ns = ns->parent();
        QScopedValueRollback<Aggregate *> setParent(parent_, ns);
        // Visit the friend functions
        return visitChildren(cursor);
    }
#endif
    case CXCursor_EnumDecl: {
        EnumNode *en = static_cast<EnumNode *>(findNodeForCursor(qdb_, cursor));
        if (en && en->items().count())
            return CXChildVisit_Continue; // Was already parsed, probably in another TU
        QString enumTypeName = fromCXString(clang_getCursorSpelling(cursor));
        if (enumTypeName.isEmpty()) {
            enumTypeName = "anonymous";
            if (parent_ && (parent_->isClassNode() || parent_->isNamespace())) {
                Node *n = parent_->findNonfunctionChild(enumTypeName, &Node::isEnumType);
                if (n)
                    en = static_cast<EnumNode *>(n);
            }
        }
        if (!en) {
            en = new EnumNode(parent_, enumTypeName, clang_EnumDecl_isScoped(cursor));
            en->setAccess(fromCX_CXXAccessSpecifier(clang_getCXXAccessSpecifier(cursor)));
            en->setLocation(fromCXSourceLocation(clang_getCursorLocation(cursor)));
        }

        // Enum values
        visitChildrenLambda(cursor, [&](CXCursor cur) {
            if (clang_getCursorKind(cur) != CXCursor_EnumConstantDecl)
                return CXChildVisit_Continue;

            QString value;
            visitChildrenLambda(cur, [&](CXCursor cur) {
                if (clang_isExpression(clang_getCursorKind(cur))) {
                    value = getSpelling(clang_getCursorExtent(cur));
                    return CXChildVisit_Break;
                }
                return CXChildVisit_Continue;
            });
            if (value.isEmpty()) {
                QLatin1String hex("0x");
                if (!en->items().isEmpty() && en->items().last().value().startsWith(hex)) {
                    value = hex + QString::number(clang_getEnumConstantDeclValue(cur), 16);
                } else {
                    value = QString::number(clang_getEnumConstantDeclValue(cur));
                }
            }

            en->addItem(EnumItem(fromCXString(clang_getCursorSpelling(cur)), value));
            return CXChildVisit_Continue;
        });
        return CXChildVisit_Continue;
    }
    case CXCursor_FieldDecl:
    case CXCursor_VarDecl: {
        if (findNodeForCursor(qdb_,
                              cursor)) // Was already parsed, propably in another translation unit
            return CXChildVisit_Continue;
        auto access = fromCX_CXXAccessSpecifier(clang_getCXXAccessSpecifier(cursor));
        auto var = new VariableNode(parent_, fromCXString(clang_getCursorSpelling(cursor)));
        var->setAccess(access);
        var->setLocation(fromCXSourceLocation(clang_getCursorLocation(cursor)));
        var->setLeftType(fromCXString(clang_getTypeSpelling(clang_getCursorType(cursor))));
        var->setStatic(kind == CXCursor_VarDecl && parent_->isClassNode());
        return CXChildVisit_Continue;
    }
    case CXCursor_TypedefDecl: {
        if (findNodeForCursor(qdb_,
                              cursor)) // Was already parsed, propably in another translation unit
            return CXChildVisit_Continue;
        TypedefNode *td = new TypedefNode(parent_, fromCXString(clang_getCursorSpelling(cursor)));
        td->setAccess(fromCX_CXXAccessSpecifier(clang_getCXXAccessSpecifier(cursor)));
        td->setLocation(fromCXSourceLocation(clang_getCursorLocation(cursor)));
        // Search to see if this is a Q_DECLARE_FLAGS  (if the type is QFlags<ENUM>)
        visitChildrenLambda(cursor, [&](CXCursor cur) {
            if (clang_getCursorKind(cur) != CXCursor_TemplateRef
                || fromCXString(clang_getCursorSpelling(cur)) != QLatin1String("QFlags"))
                return CXChildVisit_Continue;
            // Found QFlags<XXX>
            visitChildrenLambda(cursor, [&](CXCursor cur) {
                if (clang_getCursorKind(cur) != CXCursor_TypeRef)
                    return CXChildVisit_Continue;
                auto *en =
                        findNodeForCursor(qdb_, clang_getTypeDeclaration(clang_getCursorType(cur)));
                if (en && en->isEnumType())
                    static_cast<EnumNode *>(en)->setFlagsType(td);
                return CXChildVisit_Break;
            });
            return CXChildVisit_Break;
        });
        return CXChildVisit_Continue;
    }
    default:
        if (clang_isDeclaration(kind) && parent_->isClassNode()) {
            // maybe a static_assert (which is not exposed from the clang API)
            QString spelling = getSpelling(clang_getCursorExtent(cursor));
            if (spelling.startsWith(QLatin1String("Q_PROPERTY"))
                || spelling.startsWith(QLatin1String("QDOC_PROPERTY"))
                || spelling.startsWith(QLatin1String("Q_OVERRIDE"))) {
                parseProperty(spelling, fromCXSourceLocation(loc));
            }
        }
        return CXChildVisit_Continue;
    }
}

void ClangVisitor::readParameterNamesAndAttributes(FunctionNode *fn, CXCursor cursor)
{
    Parameters &parameters = fn->parameters();
    // Visit the parameters and attributes
    int i = 0;
    visitChildrenLambda(cursor, [&](CXCursor cur) {
        auto kind = clang_getCursorKind(cur);
        if (kind == CXCursor_AnnotateAttr) {
            QString annotation = fromCXString(clang_getCursorDisplayName(cur));
            if (annotation == QLatin1String("qt_slot")) {
                fn->setMetaness(FunctionNode::Slot);
            } else if (annotation == QLatin1String("qt_signal")) {
                fn->setMetaness(FunctionNode::Signal);
            }
            if (annotation == QLatin1String("qt_invokable"))
                fn->setInvokable(true);
        } else if (kind == CXCursor_CXXOverrideAttr) {
            fn->setOverride(true);
        } else if (kind == CXCursor_ParmDecl) {
            if (i >= parameters.count())
                return CXChildVisit_Break; // Attributes comes before parameters so we can break.
            QString name = fromCXString(clang_getCursorSpelling(cur));
            if (!name.isEmpty())
                parameters[i].setName(name);
            // Find the default value
            visitChildrenLambda(cur, [&](CXCursor cur) {
                if (clang_isExpression(clang_getCursorKind(cur))) {
                    QString defaultValue = getSpelling(clang_getCursorExtent(cur));
                    if (defaultValue.startsWith('=')) // In some cases, the = is part of the range.
                        defaultValue = defaultValue.midRef(1).trimmed().toString();
                    if (defaultValue.isEmpty())
                        defaultValue = QStringLiteral("...");
                    parameters[i].setDefaultValue(defaultValue);
                    return CXChildVisit_Break;
                }
                return CXChildVisit_Continue;
            });
            ++i;
        }
        return CXChildVisit_Continue;
    });
}

void ClangVisitor::parseProperty(const QString &spelling, const Location &loc)
{
    int lpIdx = spelling.indexOf(QChar('('));
    int rpIdx = spelling.lastIndexOf(QChar(')'));
    if (lpIdx <= 0 || rpIdx <= lpIdx)
        return;
    QString signature = spelling.mid(lpIdx + 1, rpIdx - lpIdx - 1);
    signature = signature.simplified();
    QStringList part = signature.split(QChar(' '));
    if (part.first() == QLatin1String("enum"))
        part.takeFirst(); // QTBUG-80027
    if (part.size() < 2)
        return;
    QString type = part.at(0);
    QString name = part.at(1);
    if (name.at(0) == QChar('*')) {
        type.append(QChar('*'));
        name.remove(0, 1);
    }
    auto *property = new PropertyNode(parent_, name);
    property->setAccess(Node::Public);
    property->setLocation(loc);
    property->setDataType(type);
    int i = 2;
    while (i < part.size()) {
        QString key = part.at(i++);
        // Keywords with no associated values
        if (key == "CONSTANT") {
            property->setConstant();
        } else if (key == "FINAL") {
            property->setFinal();
        }
        if (i < part.size()) {
            QString value = part.at(i++);
            if (key == "READ") {
                qdb_->addPropertyFunction(property, value, PropertyNode::Getter);
            } else if (key == "WRITE") {
                qdb_->addPropertyFunction(property, value, PropertyNode::Setter);
                property->setWritable(true);
            } else if (key == "STORED") {
                property->setStored(value.toLower() == "true");
            } else if (key == "DESIGNABLE") {
                QString v = value.toLower();
                if (v == "true")
                    property->setDesignable(true);
                else if (v == "false")
                    property->setDesignable(false);
                else {
                    property->setDesignable(false);
                    property->setRuntimeDesFunc(value);
                }
            } else if (key == "RESET") {
                qdb_->addPropertyFunction(property, value, PropertyNode::Resetter);
            } else if (key == "NOTIFY") {
                qdb_->addPropertyFunction(property, value, PropertyNode::Notifier);
            } else if (key == "REVISION") {
                int revision;
                bool ok;
                revision = value.toInt(&ok);
                if (ok)
                    property->setRevision(revision);
                else
                    loc.warning(ClangCodeParser::tr("Invalid revision number: %1").arg(value));
            } else if (key == "SCRIPTABLE") {
                QString v = value.toLower();
                if (v == "true")
                    property->setScriptable(true);
                else if (v == "false")
                    property->setScriptable(false);
                else {
                    property->setScriptable(false);
                    property->setRuntimeScrFunc(value);
                }
            }
        }
    }
}

/*!
  Given a comment at location \a loc, return a Node for this comment
  \a nextCommentLoc is the location of the next comment so the declaration
  must be inbetween.
  Returns nullptr if no suitable declaration was found between the two comments.
 */
Node *ClangVisitor::nodeForCommentAtLocation(CXSourceLocation loc, CXSourceLocation nextCommentLoc)
{
    ClangVisitor::SimpleLoc docloc;
    clang_getPresumedLocation(loc, nullptr, &docloc.line, &docloc.column);
    auto decl_it = declMap_.upperBound(docloc);
    if (decl_it == declMap_.end())
        return nullptr;

    unsigned int declLine = decl_it.key().line;
    unsigned int nextCommentLine;
    clang_getPresumedLocation(nextCommentLoc, nullptr, &nextCommentLine, nullptr);
    if (nextCommentLine < declLine)
        return nullptr; // there is another comment before the declaration, ignore it.

    // make sure the previous decl was finished.
    if (decl_it != declMap_.begin()) {
        CXSourceLocation prevDeclEnd = clang_getRangeEnd(clang_getCursorExtent(*(decl_it - 1)));
        unsigned int prevDeclLine;
        clang_getPresumedLocation(prevDeclEnd, nullptr, &prevDeclLine, nullptr);
        if (prevDeclLine >= docloc.line) {
            // The previous declaration was still going. This is only valid if the previous
            // declaration is a parent of the next declaration.
            auto parent = clang_getCursorLexicalParent(*decl_it);
            if (!clang_equalCursors(parent, *(decl_it - 1)))
                return nullptr;
        }
    }
    auto *node = findNodeForCursor(qdb_, *decl_it);
    // borrow the parameter name from the definition
    if (node && node->isFunction(Node::CPP))
        readParameterNamesAndAttributes(static_cast<FunctionNode *>(node), *decl_it);
    return node;
}

/*!
  The destructor is trivial.
 */
ClangCodeParser::~ClangCodeParser()
{
    // nothing.
}

/*!
  Get the include paths from the qdoc configuration database
  \a config. Call the initializeParser() in the base class.
  Get the defines list from the qdocconf database.
 */
void ClangCodeParser::initializeParser()
{
    Config &config = Config::instance();
    printParsingErrors_ = 1;
    version_ = config.getString(CONFIG_VERSION);
    const auto args = config.getStringList(CONFIG_INCLUDEPATHS);
    QSet<QString> seen;
    includePaths_.clear();
    // Remove empty paths and duplicates and add -I and canonicalize if necessary
    for (const auto &p : args) {
        QByteArray option;
        QString rawpath;
        if (p.startsWith(QLatin1String("-I")) || p.startsWith(QLatin1String("-F"))) {
            rawpath = p.mid(2).trimmed();
            option = p.left(2).toUtf8();
        } else if (p.startsWith(QLatin1String("-isystem"))) {
            rawpath = p.mid(8).trimmed();
            option = "-isystem";
        } else {
            rawpath = p;
            option = "-I";
        }
        if (rawpath.isEmpty() || seen.contains(rawpath))
            continue;
        seen.insert(rawpath);
        QByteArray path(rawpath.toUtf8());
        QFileInfo fi(QDir::current(), rawpath);
        if (fi.exists())
            path = fi.canonicalFilePath().toUtf8();
        path.prepend(option);
        includePaths_.append(path);
    }
<<<<<<< HEAD
    // Remove empty paths and duplicates
    squeezedArgs.removeAll({});
    squeezedArgs.removeDuplicates();
    includePaths_.resize(squeezedArgs.size());
    std::transform(squeezedArgs.begin(), squeezedArgs.end(), includePaths_.begin(),
                   [](const QString &s) {
                       QByteArray path(s.toUtf8());
                       QFileInfo fi(QDir::current(), s);
                       if (fi.exists())
                           path = fi.canonicalFilePath().toUtf8();
                       return path.prepend("-I");
                   });
    CppCodeParser::initializeParser();
=======
    CppCodeParser::initializeParser(config);
>>>>>>> c35cd309
    pchFileDir_.reset(nullptr);
    allHeaders_.clear();
    pchName_.clear();
    defines_.clear();
    QSet<QString> accepted;
    {
        const QStringList tmpDefines = config.getStringList(CONFIG_CLANGDEFINES);
        for (const QString &def : tmpDefines) {
            if (!accepted.contains(def)) {
                QByteArray tmp("-D");
                tmp.append(def.toUtf8());
                defines_.append(tmp.constData());
                accepted.insert(def);
            }
        }
    }
    {
        const QStringList tmpDefines = config.getStringList(CONFIG_DEFINES);
        for (const QString &def : tmpDefines) {
            if (!accepted.contains(def) && !def.contains(QChar('*'))) {
                QByteArray tmp("-D");
                tmp.append(def.toUtf8());
                defines_.append(tmp.constData());
                accepted.insert(def);
            }
        }
    }
    qCDebug(lcQdoc).nospace() << __FUNCTION__ << " Clang v" << CINDEX_VERSION_MAJOR << '.'
                              << CINDEX_VERSION_MINOR;
}

/*!
 */
void ClangCodeParser::terminateParser()
{
    CppCodeParser::terminateParser();
}

/*!
 */
QString ClangCodeParser::language()
{
    return "Clang";
}

/*!
  Returns a list of extensions for header files.
 */
QStringList ClangCodeParser::headerFileNameFilter()
{
    return QStringList() << "*.ch"
                         << "*.h"
                         << "*.h++"
                         << "*.hh"
                         << "*.hpp"
                         << "*.hxx";
}

/*!
  Returns a list of extensions for source files, i.e. not
  header files.
 */
QStringList ClangCodeParser::sourceFileNameFilter()
{
    return QStringList() << "*.c++"
                         << "*.cc"
                         << "*.cpp"
                         << "*.cxx"
                         << "*.mm";
}

/*!
  Parse the C++ header file identified by \a filePath and add
  the parsed contents to the database. The \a location is used
  for reporting errors.
 */
void ClangCodeParser::parseHeaderFile(const Location & /*location*/, const QString &filePath)
{
    QFileInfo fi(filePath);
    allHeaders_.insert(fi.fileName(), fi.canonicalPath());
}

static const char *defaultArgs_[] = {
    "-std=c++14",
#ifndef Q_OS_WIN
    "-fPIC",
#else
    "-fms-compatibility-version=19",
#endif
    "-DQ_QDOC",
    "-DQ_CLANG_QDOC",
    "-DQT_DISABLE_DEPRECATED_BEFORE=0",
    "-DQT_ANNOTATE_CLASS(type,...)=static_assert(sizeof(#__VA_ARGS__),#type);",
    "-DQT_ANNOTATE_CLASS2(type,a1,a2)=static_assert(sizeof(#a1,#a2),#type);",
    "-DQT_ANNOTATE_FUNCTION(a)=__attribute__((annotate(#a)))",
    "-DQT_ANNOTATE_ACCESS_SPECIFIER(a)=__attribute__((annotate(#a)))",
    "-Wno-constant-logical-operand",
    "-Wno-macro-redefined",
    "-Wno-nullability-completeness",
    "-fvisibility=default",
    "-ferror-limit=0",
    "-I" CLANG_RESOURCE_DIR
};

/*!
  Load the default arguments and the defines into \a args.
  Clear \a args first.
 */
void ClangCodeParser::getDefaultArgs()
{
    args_.clear();
    args_.insert(args_.begin(), std::begin(defaultArgs_), std::end(defaultArgs_));
    // Add the defines from the qdocconf file.
    for (const auto &p : qAsConst(defines_))
        args_.push_back(p.constData());
}

static QVector<QByteArray> includePathsFromHeaders(const QHash<QString, QString> &allHeaders)
{
    QVector<QByteArray> result;
    for (auto it = allHeaders.cbegin(); it != allHeaders.cend(); ++it) {
        const QByteArray path = "-I" + it.value().toLatin1();
        const QByteArray parent =
                "-I" + QDir::cleanPath(it.value() + QLatin1String("/../")).toLatin1();
        if (!result.contains(path))
            result.append(path);
        if (!result.contains(parent))
            result.append(parent);
    }
    return result;
}

/*!
  Load the include paths into \a moreArgs and return false.
  If no include paths were provided, try to guess reasonable
  include paths but return true, so the clang diagnostics
  can be turned off during PCH creation.

  The use case for returning true is the QtPlatformHeaders
  module when running qdoc on macOS. For some reason, the
  include paths are not passed to qdoc, so it guesses them.
  This results in clang reporting a large number of errors
  during the PCH build. The errors are useles, except that
  it probably means the build system isn't working correctly
  for QtPlatformHeaders when running qdoc.
 */
bool ClangCodeParser::getMoreArgs()
{
    bool guessedIncludePaths = false;
    if (includePaths_.isEmpty()) {
        /*
          The include paths provided are inadequate. Make a list
          of reasonable places to look for include files and use
          that list instead.
         */
        qCWarning(lcQdoc) << "No include paths passed to qdoc; guessing reasonable include paths";
        guessedIncludePaths = true;
        auto forest = qdb_->searchOrder();

        QByteArray version = qdb_->version().toUtf8();
        QString basicIncludeDir = QDir::cleanPath(QString(Config::installDir + "/../include"));
        moreArgs_ += "-I" + basicIncludeDir.toLatin1();
        moreArgs_ += includePathsFromHeaders(allHeaders_);
    } else {
        moreArgs_ = includePaths_;
    }

    return guessedIncludePaths;
}

/*!
  Building the PCH must be possible when there are no .cpp
  files, so it is moved here to its own member function, and
  it is called after the list of header files is complete.
 */
void ClangCodeParser::buildPCH()
{
    if (!pchFileDir_ && !moduleHeader().isEmpty()) {
        pchFileDir_.reset(new QTemporaryDir(QDir::tempPath() + QLatin1String("/qdoc_pch")));
        if (pchFileDir_->isValid()) {
            // const QByteArray module =
            // qdb_->primaryTreeRoot()->tree()->camelCaseModuleName().toUtf8();
            const QByteArray module = moduleHeader().toUtf8();
            QByteArray header;
            QByteArray privateHeaderDir;
            qCDebug(lcQdoc) << "Build and visit PCH for" << moduleHeader();
            // A predicate for std::find_if() to locate a path to the module's header
            // (e.g. QtGui/QtGui) to be used as pre-compiled header
            struct FindPredicate
            {
                enum SearchType { Any, Module, Private };
                QByteArray &candidate_;
                const QByteArray &module_;
                SearchType type_;
                FindPredicate(QByteArray &candidate, const QByteArray &module,
                              SearchType type = Any)
                    : candidate_(candidate), module_(module), type_(type)
                {
                }

                bool operator()(const QByteArray &p) const
                {
                    if (type_ != Any && !p.endsWith(module_))
                        return false;
                    candidate_ = p + "/";
                    switch (type_) {
                    case Any:
                    case Module:
                        candidate_.append(module_);
                        break;
                    case Private:
                        candidate_.append("private");
                        break;
                    default:
                        break;
                    }
                    if (p.startsWith("-I"))
                        candidate_ = candidate_.mid(2);
                    return QFile::exists(QString::fromUtf8(candidate_));
                }
            };

            // First, search for an include path that contains the module name, then any path
            QByteArray candidate;
            auto it = std::find_if(includePaths_.begin(), includePaths_.end(),
                                   FindPredicate(candidate, module, FindPredicate::Module));
            if (it == includePaths_.end())
                it = std::find_if(includePaths_.begin(), includePaths_.end(),
                                  FindPredicate(candidate, module, FindPredicate::Any));
            if (it != includePaths_.end())
                header = candidate;

            // Find the path to module's private headers - currently unused
            it = std::find_if(includePaths_.begin(), includePaths_.end(),
                              FindPredicate(candidate, module, FindPredicate::Private));
            if (it != includePaths_.end())
                privateHeaderDir = candidate;

            if (header.isEmpty()) {
                qWarning() << "(qdoc) Could not find the module header in include paths for module"
                           << module << "  (include paths: " << includePaths_ << ")";
                qWarning() << "       Artificial module header built from header dirs in qdocconf "
                              "file";
            }
            args_.push_back("-xc++");
            CXTranslationUnit tu;
            QString tmpHeader = pchFileDir_->path() + "/" + module;
            QFile tmpHeaderFile(tmpHeader);
            if (tmpHeaderFile.open(QIODevice::Text | QIODevice::WriteOnly)) {
                QTextStream out(&tmpHeaderFile);
                if (header.isEmpty()) {
                    for (auto it = allHeaders_.constKeyValueBegin();
                         it != allHeaders_.constKeyValueEnd(); ++it) {
                        if (!(*it).first.endsWith(QLatin1String("_p.h"))
                            && !(*it).first.startsWith(QLatin1String("moc_"))) {
                            QString line = QLatin1String("#include \"") + (*it).second
                                    + QLatin1String("/") + (*it).first + QLatin1String("\"");
                            out << line << "\n";
                        }
                    }
                } else {
                    QFile headerFile(header);
                    if (!headerFile.open(QFile::ReadOnly)) {
                        qWarning() << "Could not read module header file" << header;
                        return;
                    }
                    QTextStream in(&headerFile);
                    while (!in.atEnd()) {
                        QString line = in.readLine().simplified();
                        if (line.startsWith(QLatin1String("#include")))
                            out << line << "\n";
                    }
                }
                tmpHeaderFile.close();
            }
            if (printParsingErrors_ == 0)
                qCWarning(lcQdoc) << "clang not printing errors; include paths were guessed";
            CXErrorCode err =
                    clang_parseTranslationUnit2(index_, tmpHeader.toLatin1().data(), args_.data(),
                                                static_cast<int>(args_.size()), nullptr, 0,
                                                flags_ | CXTranslationUnit_ForSerialization, &tu);
            qCDebug(lcQdoc) << __FUNCTION__ << "clang_parseTranslationUnit2(" << tmpHeader << args_
                            << ") returns" << err;
            if (!err && tu) {
                pchName_ = pchFileDir_->path().toUtf8() + "/" + module + ".pch";
                auto error = clang_saveTranslationUnit(tu, pchName_.constData(),
                                                       clang_defaultSaveOptions(tu));
                if (error) {
                    qCCritical(lcQdoc) << "Could not save PCH file for" << moduleHeader();
                    pchName_.clear();
                } else {
                    // Visit the header now, as token from pre-compiled header won't be visited
                    // later
                    CXCursor cur = clang_getTranslationUnitCursor(tu);
                    ClangVisitor visitor(qdb_, allHeaders_);
                    visitor.visitChildren(cur);
                    qCDebug(lcQdoc) << "PCH built and visited for" << moduleHeader();
                }
                clang_disposeTranslationUnit(tu);
            } else {
                pchFileDir_->remove();
                qCCritical(lcQdoc) << "Could not create PCH file for " << moduleHeader();
            }
            args_.pop_back(); // remove the "-xc++";
        }
    }
}

/*!
  Precompile the header files for the current module.
 */
void ClangCodeParser::precompileHeaders()
{
    getDefaultArgs();
    if (getMoreArgs())
        printParsingErrors_ = 0;
    for (const auto &p : qAsConst(moreArgs_))
        args_.push_back(p.constData());

    flags_ = static_cast<CXTranslationUnit_Flags>(CXTranslationUnit_Incomplete
                                                  | CXTranslationUnit_SkipFunctionBodies
                                                  | CXTranslationUnit_KeepGoing);
    // 1 as 2nd parameter tells clang to report parser errors.
    index_ = clang_createIndex(1, printParsingErrors_);
    buildPCH();
    clang_disposeIndex(index_);
}

static float getUnpatchedVersion(QString t)
{
    if (t.count(QChar('.')) > 1)
        t.truncate(t.lastIndexOf(QChar('.')));
    return t.toFloat();
}

/*!
  Get ready to parse the C++ cpp file identified by \a filePath
  and add its parsed contents to the database. \a location is
  used for reporting errors.

  Call matchDocsAndStuff() to do all the parsing and tree building.
 */
void ClangCodeParser::parseSourceFile(const Location & /*location*/, const QString &filePath)
{
    /*
      The set of open namespaces is cleared before parsing
      each source file. The word "source" here means cpp file.
     */
    qdb_->clearOpenNamespaces();
    currentFile_ = filePath;
    flags_ = static_cast<CXTranslationUnit_Flags>(CXTranslationUnit_Incomplete
                                                  | CXTranslationUnit_SkipFunctionBodies
                                                  | CXTranslationUnit_KeepGoing);
    index_ = clang_createIndex(1, 0);

    getDefaultArgs();
    if (!pchName_.isEmpty() && !filePath.endsWith(".mm")) {
        args_.push_back("-w");
        args_.push_back("-include-pch");
        args_.push_back(pchName_.constData());
    }
    getMoreArgs();
    for (const auto &p : qAsConst(moreArgs_))
        args_.push_back(p.constData());

    CXTranslationUnit tu;
    CXErrorCode err =
            clang_parseTranslationUnit2(index_, filePath.toLocal8Bit(), args_.data(),
                                        static_cast<int>(args_.size()), nullptr, 0, flags_, &tu);
    qCDebug(lcQdoc) << __FUNCTION__ << "clang_parseTranslationUnit2(" << filePath << args_
                    << ") returns" << err;
    if (err || !tu) {
        qWarning() << "(qdoc) Could not parse source file" << filePath << " error code:" << err;
        clang_disposeIndex(index_);
        return;
    }

    CXCursor tuCur = clang_getTranslationUnitCursor(tu);
    ClangVisitor visitor(qdb_, allHeaders_);
    visitor.visitChildren(tuCur);

    CXToken *tokens;
    unsigned int numTokens = 0;
    const QSet<QString> &commands = topicCommands() + metaCommands();
    clang_tokenize(tu, clang_getCursorExtent(tuCur), &tokens, &numTokens);

    for (unsigned int i = 0; i < numTokens; ++i) {
        if (clang_getTokenKind(tokens[i]) != CXToken_Comment)
            continue;
        QString comment = fromCXString(clang_getTokenSpelling(tu, tokens[i]));
        if (!comment.startsWith("/*!"))
            continue;

        auto commentLoc = clang_getTokenLocation(tu, tokens[i]);
        auto loc = fromCXSourceLocation(commentLoc);
        auto end_loc = fromCXSourceLocation(clang_getRangeEnd(clang_getTokenExtent(tu, tokens[i])));
        Doc::trimCStyleComment(loc, comment);

        // Doc constructor parses the comment.
        Doc doc(loc, end_loc, comment, commands, topicCommands());
        if (hasTooManyTopics(doc))
            continue;

        DocList docs;
        QString topic;
        NodeList nodes;
        const TopicList &topics = doc.topicsUsed();
        if (!topics.isEmpty())
            topic = topics[0].topic;

        if (topic.isEmpty()) {
            Node *n = nullptr;
            if (i + 1 < numTokens) {
                // Try to find the next declaration.
                CXSourceLocation nextCommentLoc = commentLoc;
                while (i + 2 < numTokens && clang_getTokenKind(tokens[i + 1]) != CXToken_Comment)
                    ++i; // already skip all the tokens that are not comments
                nextCommentLoc = clang_getTokenLocation(tu, tokens[i + 1]);
                n = visitor.nodeForCommentAtLocation(commentLoc, nextCommentLoc);
            }

            if (n) {
                nodes.append(n);
                docs.append(doc);
            } else if (CodeParser::isWorthWarningAbout(doc)) {
                bool future = false;
                if (doc.metaCommandsUsed().contains(COMMAND_SINCE)) {
                    QString sinceVersion = doc.metaCommandArgs(COMMAND_SINCE)[0].first;
                    if (getUnpatchedVersion(sinceVersion) > getUnpatchedVersion(version_))
                        future = true;
                }
                if (!future) {
                    doc.location().warning(tr("Cannot tie this documentation to anything"),
                                           tr("qdoc found a /*! ... */ comment, but there was no "
                                              "topic command (e.g., '\\%1', '\\%2') in the "
                                              "comment and no function definition following "
                                              "the comment.")
                                                   .arg(COMMAND_FN)
                                                   .arg(COMMAND_PAGE));
                }
            }
        } else {
            // Store the namespace scope from lexical parents of the comment
            namespaceScope_.clear();
            CXCursor cur = clang_getCursor(tu, commentLoc);
            while (true) {
                CXCursorKind kind = clang_getCursorKind(cur);
                if (clang_isTranslationUnit(kind) || clang_isInvalid(kind))
                    break;
                if (kind == CXCursor_Namespace)
                    namespaceScope_ << fromCXString(clang_getCursorSpelling(cur));
                cur = clang_getCursorLexicalParent(cur);
            }
            processTopicArgs(doc, topic, nodes, docs);
        }
        processMetaCommands(nodes, docs);
    }

    clang_disposeTokens(tu, tokens, numTokens);
    clang_disposeTranslationUnit(tu);
    clang_disposeIndex(index_);
    namespaceScope_.clear();
}

/*!
  Use clang to parse the function signature from a function
  command. \a location is used for reporting errors. \a fnArg
  is the string to parse. It is always a function decl.
 */
Node *ClangCodeParser::parseFnArg(const Location &location, const QString &fnArg)
{
    Node *fnNode = nullptr;
    /*
      If the \fn command begins with a tag, then don't try to
      parse the \fn command with clang. Use the tag to search
      for the correct function node. It is an error if it can
      not be found. Return 0 in that case.
    */
    if (fnArg.startsWith('[')) {
        int end = fnArg.indexOf(QChar(']', 0));
        if (end > 1) {
            QString tag = fnArg.left(end + 1);
            fnNode = qdb_->findFunctionNodeForTag(tag);
            if (!fnNode) {
                location.error(ClangCodeParser::tr(
                                       "tag \\fn %1 not used in any include file in current module")
                                       .arg(tag));
            } else {
                /*
                  The function node was found. Use the formal
                  parameter names from the \FN command, because
                  they will be the names used in the documentation.
                 */
                FunctionNode *fn = static_cast<FunctionNode *>(fnNode);
                QStringList leftParenSplit = fnArg.split('(');
                if (leftParenSplit.size() > 1) {
                    QStringList rightParenSplit = leftParenSplit[1].split(')');
                    if (rightParenSplit.size() > 0) {
                        QString params = rightParenSplit[0];
                        if (!params.isEmpty()) {
                            QStringList commaSplit = params.split(',');
                            Parameters &parameters = fn->parameters();
                            if (parameters.count() == commaSplit.size()) {
                                for (int i = 0; i < parameters.count(); ++i) {
                                    QStringList blankSplit = commaSplit[i].split(' ');
                                    if (blankSplit.size() > 0) {
                                        QString pName = blankSplit.last();
                                        int j = 0;
                                        while (j < pName.length() && !pName.at(i).isLetter())
                                            ++j;
                                        if (j > 0)
                                            pName = pName.mid(j);
                                        if (!pName.isEmpty() && pName != parameters[i].name())
                                            parameters[i].setName(pName);
                                    }
                                }
                            }
                        }
                    }
                }
            }
        }
        return fnNode;
    }
    CXTranslationUnit_Flags flags = static_cast<CXTranslationUnit_Flags>(
            CXTranslationUnit_Incomplete | CXTranslationUnit_SkipFunctionBodies
            | CXTranslationUnit_KeepGoing);
    // Change 2nd parameter to 1 to make clang report errors.
    CXIndex index = clang_createIndex(1, Utilities::debugging() ? 1 : 0);

    std::vector<const char *> args(std::begin(defaultArgs_), std::end(defaultArgs_));
    // Add the defines from the qdocconf file.
    for (const auto &p : qAsConst(defines_))
        args.push_back(p.constData());
    if (!pchName_.isEmpty()) {
        args.push_back("-w");
        args.push_back("-include-pch");
        args.push_back(pchName_.constData());
    }
    CXTranslationUnit tu;
    QByteArray fn;
    for (const auto &ns : qAsConst(namespaceScope_))
        fn.prepend("namespace " + ns.toUtf8() + " {");
    fn += fnArg.toUtf8();
    if (!fn.endsWith(";"))
        fn += "{ }";
    fn.append(namespaceScope_.size(), '}');

    const char *dummyFileName = "/fn_dummyfile.cpp";
    CXUnsavedFile unsavedFile { dummyFileName, fn.constData(),
                                static_cast<unsigned long>(fn.size()) };
    CXErrorCode err = clang_parseTranslationUnit2(index, dummyFileName, args.data(), args.size(),
                                                  &unsavedFile, 1, flags, &tu);
    qCDebug(lcQdoc) << __FUNCTION__ << "clang_parseTranslationUnit2(" << dummyFileName << args
                    << ") returns" << err;
    if (err || !tu) {
        location.error(ClangCodeParser::tr("clang could not parse \\fn %1").arg(fnArg));
        clang_disposeTranslationUnit(tu);
        clang_disposeIndex(index);
        return fnNode;
    } else {
        /*
          Always visit the tu if one is constructed, because
          it might be possible to find the correct node, even
          if clang detected diagnostics. Only bother to report
          the diagnostics if they stop us finding the node.
         */
        CXCursor cur = clang_getTranslationUnitCursor(tu);
        ClangVisitor visitor(qdb_, allHeaders_);
        bool ignoreSignature = false;
        visitor.visitFnArg(cur, &fnNode, ignoreSignature);
        /*
          If the visitor couldn't find a FunctionNode for the
          signature, then print the clang diagnostics if there
          were any.
         */
        if (fnNode == nullptr) {
            unsigned diagnosticCount = clang_getNumDiagnostics(tu);
            const auto &config = Config::instance();
            if (diagnosticCount > 0 && (!config.preparing() || config.singleExec())) {
                bool report = true;
                QStringList signature = fnArg.split(QChar('('));
                if (signature.size() > 1) {
                    QStringList qualifiedName = signature.at(0).split(QChar(' '));
                    qualifiedName = qualifiedName.last().split(QLatin1String("::"));
                    if (qualifiedName.size() > 1) {
                        QString qualifier = qualifiedName.at(0);
                        int i = 0;
                        while (qualifier.size() > i && !qualifier.at(i).isLetter())
                            qualifier[i++] = QChar(' ');
                        if (i > 0)
                            qualifier = qualifier.simplified();
                        ClassNode *cn = qdb_->findClassNode(QStringList(qualifier));
                        if (cn && cn->isInternal())
                            report = false;
                    }
                }
                if (report) {
                    location.warning(ClangCodeParser::tr("clang found diagnostics parsing \\fn %1")
                                             .arg(fnArg));
                    for (unsigned i = 0; i < diagnosticCount; ++i) {
                        CXDiagnostic diagnostic = clang_getDiagnostic(tu, i);
                        location.report(tr("    %1").arg(
                                fromCXString(clang_formatDiagnostic(diagnostic, 0))));
                    }
                }
            }
        }
    }
    clang_disposeTranslationUnit(tu);
    clang_disposeIndex(index);
    return fnNode;
}

QT_END_NAMESPACE<|MERGE_RESOLUTION|>--- conflicted
+++ resolved
@@ -1132,23 +1132,7 @@
         path.prepend(option);
         includePaths_.append(path);
     }
-<<<<<<< HEAD
-    // Remove empty paths and duplicates
-    squeezedArgs.removeAll({});
-    squeezedArgs.removeDuplicates();
-    includePaths_.resize(squeezedArgs.size());
-    std::transform(squeezedArgs.begin(), squeezedArgs.end(), includePaths_.begin(),
-                   [](const QString &s) {
-                       QByteArray path(s.toUtf8());
-                       QFileInfo fi(QDir::current(), s);
-                       if (fi.exists())
-                           path = fi.canonicalFilePath().toUtf8();
-                       return path.prepend("-I");
-                   });
     CppCodeParser::initializeParser();
-=======
-    CppCodeParser::initializeParser(config);
->>>>>>> c35cd309
     pchFileDir_.reset(nullptr);
     allHeaders_.clear();
     pchName_.clear();
