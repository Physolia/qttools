/****************************************************************************
**
** Copyright (C) 2016 The Qt Company Ltd.
** Contact: https://www.qt.io/licensing/
**
** This file is part of the documentation of the Qt Toolkit.
**
** $QT_BEGIN_LICENSE:FDL$
** Commercial License Usage
** Licensees holding valid commercial Qt licenses may use this file in
** accordance with the commercial license agreement provided with the
** Software or, alternatively, in accordance with the terms contained in
** a written agreement between you and The Qt Company. For licensing terms
** and conditions see https://www.qt.io/terms-conditions. For further
** information use the contact form at https://www.qt.io/contact-us.
**
** GNU Free Documentation License Usage
** Alternatively, this file may be used under the terms of the GNU Free
** Documentation License version 1.3 as published by the Free Software
** Foundation and appearing in the file included in the packaging of
** this file. Please review the following information to ensure
** the GNU Free Documentation License version 1.3 requirements
** will be met: https://www.gnu.org/licenses/fdl-1.3.html.
** $QT_END_LICENSE$
**
****************************************************************************/

/*!
    \page 03-qdoc-commands-markup.html
    \contentspage QDoc Manual
    \previouspage Naming Things
    \nextpage Text Markup

    \title Markup Commands

    The markup commands indicate the generated documentation's visual
    appearance and logical structure.

    \list
    \li \l {a-command} {\\a}
    \li \l {annotatedlist-command} {\\annotatedlist}
    \li \l {b-command} {\\b} \span {class="newStuff"}
    \li \l {b-command} {\\bold} {(deprecated, use \\b)}
    \li \l {brief-command} {\\brief}
    \li \l {c-command} {\\c}
    \li \l {caption-command} {\\caption}
    \li \l {chapter-command} {\\chapter}
    \li \l {code-command} {\\code}
    \li \l {codeline-command} {\\codeline}
    \li \l {div-command} {\\div}
    \li \l {dots-command} {\\dots}
    \li \l {e-command} {\\e} \span {class="newStuff"}
    \li \l {else-command} {\\else}
    \li \l {endif-command} {\\endif}
    \li \l {footnote-command} {\\footnote}
    \li \l {generatelist-command} {\\generatelist}
    \li \l {header-command} {\\header}
    \li \l {e-command} {\\i} \span {class="newStuff"} {(deprecated, use \\e)}
    \li \l {if-command} {\\if}
    \li \l {image-command} {\\image}
    \li \l {include-command} {\\include}
    \li \l {include-command} {\\input}
    \li \l {inlineimage-command} {\\inlineimage}
    \li \l {keyword-command} {\\keyword}
    \li \l {l-command} {\\l}
    \li \l {legalese-command} {\\legalese}
    \li \l {li-command} {\\li} \span {class="newStuff"}
    \li \l {list-command} {\\list}
    \li \l {meta-command} {\\meta}
    \li \l {noautolist-command} {\\noautolist}
    \li \l {newcode-command} {\\newcode}
    \li \l {li-command} {\\o} \span {class="newStuff"} {(deprecated, use \\li)}
    \li \l {note-command} {\\note}
    \li \l {oldcode-command} {\\oldcode}
    \li \l {omit-command} {\\omit}
    \li \l {part-command} {\\part}
    \li \l {printline-command} {\\printline}
    \li \l {printto-command} {\\printto}
    \li \l {printuntil-command} {\\printuntil}
    \li \l {quotation-command} {\\quotation}
    \li \l {quotefile-command} {\\quotefile}
    \li \l {quotefromfile-command} {\\quotefromfile}
    \li \l {raw-command} {\\raw}
    \li \l {row-command} {\\row}
    \li \l {sa-command} {\\sa}
    \li \l {sectionOne-command} {\\section1}
    \li \l {sectionTwo-command} {\\section2}
    \li \l {sectionThree-command} {\\section3}
    \li \l {sectionFour-command} {\\section4}
    \li \l {skipline-command} {\\skipline}
    \li \l {skipto-command} {\\skipto}
    \li \l {skipuntil-command} {\\skipuntil}
    \li \l {snippet-command} {\\snippet}
    \li \l {span-command} {\\span}
    \li \l {sub-command} {\\sub}
    \li \l {sup-command} {\\sup}
    \li \l {table-command} {\\table}
    \li \l {tableofcontents-command} {\\tableofcontents}
    \li \l {target-command} {\\target}
    \li \l {tt-command} {\\tt}
    \li \l {uicontrol-command} {\\uicontrol} {(new 25/3/2012)}
    \li \l {underline-command} {\\underline}
    \li \l {raw-command} {\\unicode}
    \li \l {warning-command} {\\warning}
    \li \l {backslash-command} {\\\\}
    \endlist
*/


/*!
    \page 04-qdoc-commands-textmarkup.html
    \contentspage QDoc Manual
    \previouspage Markup Commands
    \nextpage Document Structure

    \title Text Markup

    The text formatting commands indicate how text is to be rendered.

    \target a-command
    \section1 \\a (parameter marker)

    The \\a command tells QDoc the next word is a formal parameter name.

    A warning is emitted when a formal parameter is not documented or
    is misspelled, so when you document a function you should mention
    each formal parameter by name in the function description,
    preceded by the \\a command. The parameter name is then rendered
    in italics.

    \code
      / *!
         Constructs a line edit containing the text
         \a contents. The \a parent parameter is sent
         to the QWidget constructor.
      * /

      QLineEdit::QLineEdit(const QString &contents, QWidget *parent) :QWidget(parent)
      {
         ...
      }

    \endcode

    QDoc renders this as:

    \quotation
        \b {QLineEdit::QLineEdit ( const QString &
        contents, QWidget *parent )}

        Constructs a line edit containing the text \a contents.
        The \a parent parameter is sent to the QWidget constructor.
    \endquotation

    The formal parameter name may be enclosed between curly brackets,
    but that isn't required.

    \target c-command
    \section1 \\c (code font)

    The \\c command is used for rendering variable names, user-defined
    class names, and C++ keywords (for example, \c int and \c for) in the code
    font.

    The command renders its argument using a monospace font. For
    example:

    \code
      / *!
        The \c AnalogClock class provides a clock widget with hour
        and minute hands that is automatically updated every
        few seconds.
      * /
    \endcode

    QDoc renders this as:

    \quotation
        The \c AnalogClock class provides a clock widget with hour
        and minute hands, which are automatically updated every
        few seconds.
    \endquotation

    If the text to be rendered in the code font contains spaces, enclose the
    entire text in curly brackets.

    \code
      \c {QLineEdit::QLineEdit(const QString &contents, QWidget *parent) :QWidget(parent)}
    \endcode

    QDoc renders this as:

    \quotation
      \c {QLineEdit::QLineEdit(const QString &contents, QWidget *parent) :QWidget(parent)}
    \endquotation

    The \\c command accepts the special character \c \ within its
    argument, which renders it as a normal character. So if you want
    to use nested commands, you must use the \l {tt-command} {teletype
    (\\tt)} command instead.

    See also \l {tt-command} {\\tt} and \l {code-command} {\\code}.

    \target div-command
    \section1 \\div

    The \\div and \\enddiv commands delimit a large or small block of
    text (which may include other QDoc commands) to which special
    formatting attributes should be applied.

    An argument must be provided in curly braces, as in the qdoc
    comment shown below. The argument is not interpreted but is used
    as attribute(s) of the tag that is output by qdoc.

    For example, we might want to render an inline image so that it
    floats to the right of the current block of text:

    \code
      / *!
         \div {class="float-right"}
           \inlineimage qml-column.png
         \enddiv

      * /
    \endcode

    If qdoc is generating HTML, it will translate these commands to:

    \code
      <div class="float-right"><p><img src="images/qml-column.png" /></p></div>
    \endcode

    For HTML, the attribute value \e {float-right} then will refer to
    a clause in the style.css file, which in this case could be:

    \code
       div.float-right
       {
          float: right; margin-left: 2em
       }
    \endcode

    If qdoc is generating DITA XML, it will translate the commands to:

    \code
        <sectiondiv outputclass="float-right">
            <p>
                <fig>
                    <image href="images/qml-column.png" placement="inline"/>
                </fig>
            </p>
        </sectiondiv>
    \endcode

    Your DITA XML publishing program must then recognize the \e
    {outputclass} attribute value.

    \note Note that the \b {\\div} command can be nested.

    Below you can find an example taken from the index.qdoc file used to
    generate index.html for Qt 4.7:

    \code
        \div {class="indexbox guide"}
            \div {class="heading"}
                Qt Developer Guide
        \enddiv
            \div {class="indexboxcont indexboxbar"}
                \div {class="section indexIcon"} \emptyspan
                \enddiv
                \div {class="section"}
                    Qt is a cross-platform application and UI
                    framework. Using Qt, you can write web-enabled
                    applications once and deploy them across desktop,
                    mobile and embedded operating systems without
                    rewriting the source code.
                \enddiv
                \div {class="section sectionlist"}
                    \list
                       \li \l{Getting Started}
                       \li \l{Installation} {Installation}
                       \li \l{how-to-learn-qt.html} {How to learn Qt}
                       \li \l{tutorials.html} {Tutorials}
                       \li \l{Qt Examples} {Examples}
                       \li \l{qt4-7-intro.html} {What's new in Qt 4.7}
                    \endlist
                \enddiv
            \enddiv
        \enddiv
    \endcode

    When all the class attribute values are defined as they are in the
    style.css file that is used for rendering the Qt documentation,
    the above example is rendered as:

          \div {class="indexbox guide"}
            \div {class="heading"}
              Qt Developer Guide
        \enddiv
            \div {class="indexboxcont indexboxbar"}
              \div {class="section indexIcon"} \emptyspan
              \enddiv
              \div {class="section"}
                Qt is a cross-platform application and UI
                framework. Using Qt, you can write web-enabled
                applications once and deploy them across desktop,
                mobile and embedded operating systems without
                rewriting the source code.
              \enddiv
              \div {class="section sectionlist"}
                \list
                  \li Getting Started
                  \li Installation
                  \li How to learn Qt
                  \li Tutorials
                  \li Examples
                  \li What's new in Qt 4.7
                \endlist
             \enddiv
            \enddiv
          \enddiv

    When generating DITA XML, qdoc outputs the nested \e {div} commands as:

    \code
      <sectiondiv outputclass="indexbox guide">
          <sectiondiv outputclass="heading">
              <p>Qt Developer Guide</p>
          </sectiondiv>
          <sectiondiv outputclass="indexboxcont indexboxbar">
              <sectiondiv outputclass="section indexIcon"/>
              <sectiondiv outputclass="section">
                  <p>Qt is a cross-platform application and UI
                     framework. Using Qt, you can write
                     web-enabled applications once and deploy
                     them across desktop, mobile and embedded
                     operating systems without rewriting the
                     source code.
                  </p>
              </sectiondiv>
              <sectiondiv outputclass="section sectionlist">
                  <ul>
                      <li>
                          <xref href="gettingstarted.xml#id-606ee7a8-219b-47b7-8f94-91bc8c76e54c">Getting started</xref>
                      </li>
                      <li>
                          <xref href="installation.xml#id-075c20e2-aa1e-4f88-a316-a46517e50443">Installation</xref>
                      </li>
                      <li>
                          <xref href="how-to-learn-qt.xml#id-49f509b5-52f9-4cd9-9921-74217b9a5182">How to learn Qt</xref>
                      </li>
                      <li>
                          <xref href="tutorials.xml#id-a737f955-a904-455f-b4aa-0dc69ed5a64f">Tutorials</xref>
                      </li>
                      <li>
                          <xref href="all-examples.xml#id-98d95159-d65b-4706-b08f-13d80080448d">Examples</xref>
                      </li>
                      <li>
                          <xref href="qt4-7-intro.xml#id-519ae0e3-4242-4c2a-b2be-e05d1e95f177">What's new in Qt 4.7</xref>
                      </li>
                  </ul>
              </sectiondiv>
          </sectiondiv>
      </sectiondiv>
    \endcode

    Your DITA XML publishing program must recognize the values of the
    \e {outputclass} attribute.

    See also \l {span-command} {\\span}.

    \target span-command
    \section1 \\span

    The \\span command applies special formatting to a small block of text.

    Two arguments must be provided, each argument in curly braces, as
    shown in the QDoc comment below. The first argument is not
    interpreted, but specifies the formatting attribute(s) of the tag
    output by QDoc. The second argument is the text to be rendered with
    the special formatting attributes.

    For example, we might want to render the first word of each
    element in a numeric list in blue.

    \code
        / *!
            Global variables with complex types:
        \list 1
                \li \span {class="variableName"} {mutableComplex1} in globals.cpp at line 14
                \li \span {class="variableName"} {mutableComplex2} in globals.cpp at line 15
                \li \span {class="variableName"} {constComplex1} in globals.cpp at line 16
                \li \span {class="variableName"} {constComplex2} in globals.cpp at line 17
            \endlist
        * /
    \endcode

    Class \e {variableName} refers to a clause in your style.css.

    \code
        .variableName
        {
            font-family: courier;
        color: blue
        }
    \endcode

    Using the \e {variableName} clause shown above, the example is rendered as:

    Global variables with complex types:
    \list 1
        \li \span {class="variableName"} {mutableComplex1} in globals.cpp at line 14
        \li \span {class="variableName"} {mutableComplex2} in globals.cpp at line 15
        \li \span {class="variableName"} {constComplex1} in globals.cpp at line 16
        \li \span {class="variableName"} {constComplex2} in globals.cpp at line 17
    \endlist

    \note The \b span command does not cause a new paragraph to be
    started.

    See also \l {div-command} {\\div}.

    \target tt-command
    \section1 \\tt (teletype font)

    The \\tt command renders its argument in a monospace font. This
    command behaves just like the \l {c-command} {\\c} command, except
    that \\tt allows you to nest QDoc commands within the argument
    (e.g. \l {e-command} {\\e}, \l {b-command} {\\b} and \l
    {underline-command} {\\underline}).

    \code
       / *!
           After having populated the main container with
           child widgets, \c setupUi() scans the main container's list of
           slots for names with the form
           \tt{on_\e{objectName}_\e{signalName}().}
       * /
    \endcode

    QDoc renders this as:

    \quotation
       After having populated the main container with
       child widgets, \c setupUi() scans the main container's list of
       slots for names with the form
       \tt{on_\e{objectName}_\e{signalName}().}
    \endquotation

    If the text to be rendered in the code font contains spaces, enclose the
    entire text in curly brackets.

    \code
      \tt {QLineEdit::QLineEdit(const QString &contents, QWidget *parent) :QWidget(parent)}
    \endcode

    QDoc renders this as:

    \quotation
      \tt {QLineEdit::QLineEdit(const QString &contents, QWidget *parent) :QWidget(parent)}
    \endquotation

    See also \l {c-command} {\\c}.

    \target b-command
    \section1 \\b

    The \\b command renders its argument in bold font. This command used
    to be called \\bold.

    \code
    / *!
        This is regular text; \b {this text is
        rendered using the \\b command}.
    * /
    \endcode

    QDoc renders this as:

    \quotation
    This is regular text; \b {this text is rendered using
    the \\b command}.
    \endquotation

    \target e-command
    \section1 \\e (emphasis, italics) \span {class="newStuff"} {(new 5/3/2012)}

    The \\e command renders its argument in a special font, normally italics. This
    command used to be called \\i, which is now deprecated. Use \e for italics.

    If the argument contains spaces or other punctuation, enclose the
    argument in curly brackets.

    \code
    / *!
        Here, we render \e {a few words} in italics.
    * /
    \endcode

    QDoc renders this as:

    \quotation
        Here, we render \e {a few words} in italics.
    \endquotation

    If you want to use other QDoc commands within an argument that
    contains spaces, you always need to enclose the argument in
    braces. But QDoc is smart enough to count parentheses [3], so you
    don't need braces in cases like this:

    \code
    / *!
        An argument can sometimes contain whitespaces,
        for example: \e QPushButton(tr("A Brand New Button"))
    * /
    \endcode

    QDoc renders this as:

    \quotation
       An argument can sometimes contain whitespaces,
       for example: \e QPushButton(tr("A Brand New Button"))
    \endquotation

    Finally, trailing punctuation is not included in an argument [4],
    nor is "'s" [5]

    \raw HTML
        <table align="center" cellpadding="2"
           cellspacing="1" border="0">
        <tr valign="top" bgcolor="#a2c511">
            <th></th>
            <th>QDoc Syntax</th>
            <th>Generated Documentation</th>
        </tr>

        <tr valign="top" bgcolor="#d0d0d0">
           <td>1</td>
            <td>A variation of a command button is a \e menu
                button.</td>
            <td>A variation of a command button is a <i>menu</i>
                button.</td>
        </tr>

        <tr valign="top" bgcolor="#c0c0c0">
            <td>2</td>
            <td>The QPushButton widget provides a
                \e {command button}.</td>
            <td>The QPushButton widget provides a
                <i>command button</i>.</td>
        </tr>

        <tr valign="top" bgcolor="#d0d0d0">
            <td>3</td>
            <td>Another class of buttons are option buttons
                \e (see QRadioButton).</td>
            <td>Another class of buttons are option buttons
                <i> (see QRadioButton)</i>.</td>
        </tr>

        <tr valign="top" bgcolor="#c0c0c0">
            <td>4</td>
            <td>A push button emits the signal \e clicked().</td>
            <td>A push button emits the signal <i>clicked</i>().</td>
        </tr>

        <tr valign="top" bgcolor="#d0d0d0">
            <td>5</td>
            <td>The \e QPushButton's checked property is
                false by default.</td>
            <td>The <i>QPushButton</i>'s checked property is
                false by default.</td>
        </tr>

        </table>
    \endraw

    \target sub-command
    \section1 \\sub

    The \\sub command renders its argument lower than the baseline of
    the regular text, using a smaller font.

    \code
    / *!
        Definition (Range): Consider the sequence
        {x\sub n}\sub {n > 1} . The set

        {x\sub 2, x\sub 3, x\sub 4, ...} = {x\sub n ; n = 2, 3, 4, ...}

        is called the range of the sequence.
    * /
    \endcode

    QDoc renders this as:

    \quotation
        Definition (Range): Consider the sequence
        {x\sub n}\sub {n > 1} . The set

        {x\sub 2, x\sub 3, x\sub 4, ...} = {x\sub n ; n = 2, 3, 4, ...}

        is called the range of the sequence.
    \endquotation

    If the argument contains spaces or other punctuation, enclose the
    argument in curly brackets.

    \target sup-command
    \section1 \\sup

    The \\sup command renders its argument higher than
    the baseline of the regular text, using a smaller font.

    \code
    / *!
        The series

        1 + a + a\sup 2 + a\sup 3 + a\sup 4 + ...

        is called the \i {geometric series}.
    * /
    \endcode

    QDoc renders this as:

    \quotation
        The series

        1 + a + a\sup 2 + a\sup 3 + a\sup 4 + ...

        is called the \e {geometric series}.
    \endquotation

    If the argument contains spaces or other punctuation, enclose the
    argument in curly brackets.

    \target uicontrol-command
    \section1 \\uicontrol

    The \\uicontrol command is used to mark content as being used for UI
    control elements. When using HTML, the output is rendered in bold.
    When using DITA XML the content is enclosed in a \c{uicontrol} tag.

    \sa \\b

    \target underline-command
    \section1 \\underline

    The \\underline command renders its argument underlined.

    \code
    / *!
        The \underline {F}ile menu gives the users the possibility
        to edit an existing file, or save a new or modified
        file, and exit the application.
    * /
    \endcode

    QDoc renders this as:

    \quotation
        The \underline {F}ile menu gives the users the possibility
        to edit an existing file, or save a new or modified
        file, and exit the application.
    \endquotation

    If the argument contains spaces or other punctuation, enclose the
    argument in curly brackets.

    \target backslash-command
    \section1 \\\\ (double backslash)

    The \\\\ command expands to a double backslash.

    QDoc commands always start with a single backslash. To display a
    single backslash in the text you need to type two backslashes. If
    you want to display two backslashes, you need to type four.

    \code
    / *!
        The \\\\ command is useful if you want a
        backslash to appear verbatim, for example,
        writing C:\\windows\\home\\.
    * /
    \endcode

    QDoc renders this as:

    \quotation
        The \\\\ command is useful if you want a
        backslash to appear verbatim, for example,
        writing C:\\windows\\home\\.
    \endquotation

    However, if you want your text to appear in a monospace font as
    well, you can use the \l {c-command} {\\c} command instead, which
    accepts and renders the backslash as any other character. For
    example:

    \code
    / *!
        The \\c command is useful if you want a
        backslash to appear verbatim, and the word
        that contains it written in a monospace font,
        like this: \c {C:\windows\home\}.
    * /
    \endcode

    QDoc renders this as:

    \quotation
        The \\c command is useful if you want a
        backslash to appear verbatim, and the word
        that contains it written in a monospace font,
        like this: \c {C:\windows\home\}.
    \endquotation

*/


/*!
    \page 05-qdoc-commands-documentstructure.html
    \previouspage Text Markup
    \contentspage QDoc Manual
    \nextpage Including Code Inline

    \title Document Structure

    The document structuring commands are for dividing your document
    into sections. QDoc supports six kinds of sections: \c \part, \c
    \chapter, \c \section1, \c \section2, \c \section3, and \c
    \section4. The \c \section1..4 commands are the most useful. They
    correspond to the traditional section, subsection, etc used in
    outlining.

    \target part-command
    \section1 \\part

    The \\part command is intended for use in a large document, like a
    book.

    In general a document structuring command considers everything
    that follows it until the first line break as its argument. The
    argument is rendered as the unit's title. If the title needs to be
    spanned over several lines, make sure that each line (except the
    last one) is ended with a backslash.

    In total, there are six levels of sections in QDoc: \c \part, \c
    \chapter, \c \section1, \c \section2, \c \section3 and \c
    \section4. \c \section1 to \c \section4 correspond to the
    traditional section, subsection, subsubsection and
    subsubsubsection.

    There is a strict ordering of the section units:

           \code
           part
              |
              chapter
                    |
                    section1
                           |
                           section2
                                  |
                                  section3
                                         |
                                         section4
           \endcode

    For example, a \c section1 unit can only appear as the top level
    section or inside a \c chapter unit. Skipping a section unit, for
    example from \c part to \c section1, is not allowed.

    You can \e begin with either of the three: \c part, \c chapter or
    \c section1.


           \code
           / *!
               \part Basic Qt

               This is the first part.


                   \chapter Getting Started

                   This is the first part's first chapter.


                       \section1 Hello Qt

                       This is the first chapter's first section.


                       \section1 Making Connections

                       This is the first chapter's second section.


                       \section1 Using the Reference Documentation

                       This is the first chapter's third section.


                   \chapter Creating Dialogs

                   This is the first part's second chapter.


                       \section1 Subclassing QDialog

                       This is the second chapter's first section.

                       ...


               \part Intermediate Qt

               This is the second part.


                   \chapter Layout Management

                   This is the second part's first chapter.


                       \section1 Basic Layouts

                       This is the first chapter's first section.

               ...
           * /
           \endcode

    QDoc renders this as:

           \quotation
           \raw HTML
               <a name="Basic Qt">
               <h1>Basic Qt</h1>
               </a>
               <p>This is the first part.</p>

                   <a name="Getting started">
                   <h2>Getting Started</h2>
                   </a>
                   This is the first part's first chapter.</p>

                       <a name="Hello Qt">
                       <h3>Hello Qt</h3>
                       </a>
                       <p>This is the first chapter's first section.</p>

                       <a name="Making Connections">
                       <h3>Making Connections</h3>
                       </a>
                       <p>This is the first chapter's second section.</p>

                       <a name="Using the Reference Documentation">
                       <h3>Using the Reference Documentation</h3>
                       </a>
                       <p>This is the first chapter's third section.</p>

                   <a name="Creating Dialogs">
                   <h2>Creating Dialogs</h2>
                   </a>
                   <p>This is the first part's second chapter.</p>

                       <a name="Subclassing QDialog">
                       <h3>Subclassing QDialog</h3>
                       </a>
                       <p>This is the second chapter's first section.</p>

                       ...

               <a name="Intermediate Qt">
               <h1>Intermediate Qt</h1>
               </a>
               <p>This is the second part.</p>

                   <a name="Layout Management">
                   <h2>Layout Management</h2>
                   </a>
                   <p>This is the second part's first chapter.</p>

                       <a name="Basic Layouts">
                       <h3>Basic Layouts</h3>
                       </a>
                       <p>This is the first chapter's first section.</p>

               ...

           \endraw
           \endquotation

    Each section is a logical unit in the document. The section
    heading appears in the automatically generated table of contents
    that normally appears in the upper right-hand corner of the page.

    \target chapter-command
    \section1 \\chapter

    The \\chapter command is intended for use in
    larger documents, and divides the document into chapters.

    See \l{part} {\\part} for an explanation of the various
    section units, command argument, and rendering.

    \target sectionOne-command
    \section1 \\section1

    The \\section1 command starts a new section.

    See \l{part} {\\part} for an explanation of the various
    section units, command argument, and rendering.

    \target sectionTwo-command
    \section1 \\section2

    The \\section2 command starts a new section.

    See \l{part} {\\part} for an explanation of the various
    section units, command argument, and rendering.

    \target sectionThree-command
    \section1 \\section3

    The \\section3 command starts a new section.

    See \l{part} {\\part} for an explanation of the various
    section units, command argument, and rendering.

    \target sectionFour-command
    \section1 \\section4

    The \\section4 command starts a new section.

    See \l{part} {\\part} for an explanation of the various
    section units, command argument, and rendering.

*/


/*!
    \page 06-qdoc-commands-includecodeinline.html
    \previouspage Document Structure
    \contentspage QDoc Manual
    \nextpage Including External Code

    \title Including Code Inline

    The following commands are used to render source code without
    formatting. The source code begins on a new line, rendered in the
    code.

    \note Although most of these commands are for rendering C++
    code, the
    \l{07-0-qdoc-commands-includingexternalcode.html#snippet-command}
    {\\snippet} and
    \l{07-0-qdoc-commands-includingexternalcode.html#codeline-command}
    {\\codeline} commands are preferred over the others. These
    commands allow equivalent code snippets for other Qt language
    bindings to be substituted for the C++ snippets in the
    documentation.

    \target code-command
    \section1 \\code

    The \\code and \\endcode commands enclose a snippet of source code.

    \note The \l {c-command} {\\c} command can be used for short code
    fragments within a sentence. The \\code command is for longer code
    snippets. It renders the code verbatim in a separate paragraph in
    the code font.

    When processing any of the \\code, \l {newcode-command} {\\newcode} or \l
    {oldcode-command} {\\oldcode} commands, QDoc removes all
    indentation that is common for the verbatim code blocks within a
    \c{/}\c{*!} ... \c{*}\c{/} comment before it adds the standard
    indentation. For that reason the recommended style is to use 8
    spaces for the verbatim code contained within these commands

    \note This doesn't apply to externally quoted code using the \l
    {quotefromfile-command} {\\quotefromfile} or \l
    {quotefile-command} {\\quotefile} command.

           \code
           / *!
               \code
                   #include <QApplication>
                   #include <QPushButton>

                   int main(int argc, char *argv[])
                   {
                       ...
                   }
               \ endcode
           * /
           \endcode

           QDoc renders this as:

           \code
               #include <QApplication>
               #include <QPushButton>

               int main(int argc, char *argv[])
               {
                   ...
               }
           \endcode

    Other QDoc commands are disabled within \\code... \\endcode, and
    the special character '\\' is accepted and rendered like the rest
    of the code.

    To include code snippets from an external file, use the
    \l{07-0-qdoc-commands-includingexternalcode.html#snippet-command}
    {\\snippet} and
    \l{07-0-qdoc-commands-includingexternalcode.html#codeline-command}
    {\\codeline} commands.

    See also \l {c-command} {\\c}, \l
    {07-0-qdoc-commands-includingexternalcode.html#quotefromfile-command}
    {\\quotefromfile}, \l{newcode-command} {\\newcode}, and \l {oldcode-command}
    {\\oldcode}.

    \target newcode-command
    \section1 \\newcode

    The \\newcode, \\oldcode, and \\endcode commands enable you to
    show how to port a snippet of code to a new version of an API.

    The \\newcode command and its companion the \\oldcode command are
    a convenience combination of the \l {code-command} {\\code} commands:
    this combination provides a text relating the two code snippets to each
    other.

    The \\newcode command requires a preceding \\oldcode statement.

    Like the \l{code-command}{\\code} command, the \\newcode command renders its
    code on a new line in the documentation using a monospace font and the
    standard indentation.

           \code
           / *!
               \oldcode
                   if (printer->setup(parent))
                       ...
               \newcode
                   QPrintDialog dialog(printer, parent);
                       if (dialog.exec())
                           ...
               \ endcode
           * /
           \endcode

    QDoc renders this as:

           \quotation
               \oldcode
                   if (printer->setup(parent))
                       ...
               \newcode
                   QPrintDialog dialog(printer, parent);
                       if (dialog.exec())
                           ...
               \endcode
           \endquotation

    Other QDoc commands are disabled within \\oldcode ... \\endcode,
    and the '\\' character doesn't need to be escaped.

    \target oldcode-command
    \section1 \\oldcode

    The \\oldcode command requires a corresponding
    \\newcode statement; otherwise QDoc fails to parse the command
    and emits a warning.

    See also \l {newcode-command} {\\newcode}.

    \target qml-command
    \section1 \\qml

    The \\qml and \\endqml commands enclose a snippet of QML source
    code. Currently, QDoc handles \\qml and \\endqml in exactly the same
    way as \\code and \\endcode.

    \code
    / *!
        \qml
            import QtQuick 1.0

            Row {
                Rectangle {
                    width: 100; height: 100
                    color: "blue"
                    transform: Translate { y: 20 }
                }
                Rectangle {
                    width: 100; height: 100
                    color: "red"
                    transform: Translate { y: -20 }
                }
            }
        \endqml
    * /
    \endcode

    QDoc renders this as:

    \qml
        import QtQuick 1.0

        Row {
            Rectangle {
                width: 100; height: 100
                color: "blue"
                transform: Translate { y: 20 }
            }
            Rectangle {
                width: 100; height: 100
                color: "red"
                transform: Translate { y: -20 }
            }
        }
    \endqml
*/


/*!
    \page 07-0-qdoc-commands-includingexternalcode.html
    \previouspage Including Code Inline
    \contentspage QDoc Manual
    \nextpage Creating Links

    \title Including External Code

    The following commands enable you to include code snippets from
    external files. You can make QDoc include the complete contents of
    a file, or you can quote specific parts of the file and skip
    others. The typical use of the latter is to quote a file chunk by
    chunk.

    \note Although all these commands can be used for rendering C++
    code, the
    \l{07-0-qdoc-commands-includingexternalcode.html#snippet-command}
    {\\snippet} and
    \l{07-0-qdoc-commands-includingexternalcode.html#codeline-command}
    {\\codeline} commands are preferred over the others. These
    commands allow equivalent code snippets for other Qt language
    bindings to be substituted for the C++ snippets in the
    documentation.

    \target quotefile-command
    \section1 \\quotefile

    The \\quotefile command expands to the complete contents of the
    file given as argument.

    The command considers the rest of the line as part of its
    argument, make sure to follow the file name with a line break.

    The file's contents is rendered in a separate paragraph, using a
    monospace font and the standard indentation. The code is shown
    verbatim.

           \code
           / *!
               This is a simple "Hello world" example:

               \quotefile examples/main.cpp

               It contains only the bare minimum you need
               to get a Qt application up and running.
           * /
           \endcode

    QDoc renders this as:

           \quotation
               This is a simple "Hello world" example:

               \quotefile examples/main.cpp

               It contains only the bare minimum you need to get a Qt
               application up and running.
           \endquotation

    See also \l {quotefromfile-command} {\\quotefromfile} and
    \l {code-command} {\\code}.


    \target quotefromfile-command
    \section1 \\quotefromfile

    The \\quotefromfile command opens the file given as argument for
    quoting.

    The command considers the rest of the line as part of its
    argument, make sure to follow the file name with a line break.

    The command is intended for use when quoting parts from file with
    the walkthrough commands: \l {printline-command} {\\printline}, \l
    {printto-command} {\\printto}, \l {printuntil-command}
    {\\printuntil}, \l {skipline-command} {\\skipline}, \l
    {skipto-command} {\\skipto}, \l {skipuntil-command}
    {\\skipuntil}. This enables you to quote specific portions of a
    file.

           \code
           / *!
               The whole application is contained within
               the \c main() function:

               \quotefromfile examples/main.cpp

               \skipto main
               \printuntil app(argc, argv)

               First we create a QApplication object using
               the \c argc and \c argv parameters.

               \skipto QPushButton
               \printuntil resize

               Then we create a QPushButton, and give it a reasonable
               size using the QWidget::resize() function.

               ...
           * /
           \endcode

    QDoc renders this as:

           \quotation
               The whole application is contained within
               the \c main() function:

               \quotefromfile examples/main.cpp

               \skipto main
               \printuntil app(argc, argv)

               First we create a QApplication object using the \c argc
               and \c argv parameters.

               \skipto QPushButton
               \printuntil resize

               Then we create a QPushButton, and give it a reasonable
               size using the QWidget::resize() function.

               ...
           \endquotation

    QDoc remembers which file it is quoting from, and the current
    position in that file (see \l {file} {\\printline} for more
    information). There is no need to "close" the file.

    See also \l {quotefile-command} {\\quotefile}, \l {code-command}
    {\\code} and \l {dots} {\\dots}.

    \target printline-command
    \section1 \\printline

    The \\printline command expands to the line from the current
    position to the next non-blank line of the current source file.

    To ensure that the documentation remains synchronized with the
    source file, a substring of the line must be specified as an
    argument to the command. Note that the command considers the rest
    of the line as part of its argument, make sure to follow the
    substring with a line break.

    The line from the source file is rendered as a separate paragraph,
    using a monospace font and the standard indentation. The code is
    shown verbatim.

           \code
           / *!
               There has to be exactly one QApplication object
               in every GUI application that uses Qt.

               \quotefromfile examples/main.cpp

               \printline QApplication

               This line includes the QApplication class
               definition. QApplication manages various
               application-wide resources, such as the
               default font and cursor.

               \printline QPushButton

               This line includes the QPushButton class
               definition. The QPushButton widget provides a command
               button.

               \printline main

               The main function...
           * /
           \endcode

    QDoc renders this as:

           \quotation
               There has to be exactly one QApplication object
               in every GUI application that uses Qt.

               \quotefromfile examples/main.cpp

               \skipto QApplication
               \printline QApplication

               This line includes the QApplication class
               definition. QApplication manages various
               application-wide resources, such as the
               default font and cursor.

               \printline QPushButton

               This line includes the QPushButton class
               definition. The QPushButton widget provides a command
               button.

               \printline main

               The main function...
           \endquotation

    \target file

    QDoc reads the file sequentially. To move the current position
    forward you can use either of the \l {skipline-command}
    {\\skip...} commands. To move the current position backward, you
    can use the \l {quotefromfile-command} {\\quotefromfile} command
    again.

    \target substring

    If the substring argument is surrounded by slashes it is
    interpreted as a \l {QRegExp}{regular expression}.

           \code
           / *!
               \quotefromfile examples/mainwindow.cpp

               \skipto closeEvent
               \printuntil /^\}/

               Close events are sent to widgets that the users want to
               close, usually by clicking \c File|Exit or by clicking
               the \c X title bar button. By reimplementing the event
               handler, we can intercept attempts to close the
               application.
           * /
           \endcode

    QDoc renders this as:

           \quotation
               \quotefromfile examples/mainwindow.cpp

               \skipto closeEvent
               \printuntil /^\}/

               Close events are sent to widgets that the users want to
               close, usually by clicking \c File|Exit or by clicking
               the \c X title bar button. By reimplementing the event
               handler, we can intercept attempts to close the
               application.
           \endquotation

    (\l {widgets/scribble} {The complete example file...})

    The regular expression \c /^\}/ makes QDoc print until the first
    '}' character occurring at the beginning of the line without
    indentation. /.../ encloses the regular expression, and '^' means
    the beginning of the line. The '}' character must be escaped since
    it is a special character in regular expressions.

    QDoc will emit a warning if the specified substring or regular
    expression cannot be located, i.e. if the source code has changed.

    See also \l {printto-command} {\\printto} and \l
    {printuntil-command} {\\printuntil}.

    \target printto-command
    \section1 \\printto

    The \\printto command expands to all the lines from the current
    position up to and \e excluding the next line containing a given
    substring.

    The command considers the rest of the line as part of its
    argument, make sure to follow the substring with a line break. The
    command also follows the same conventions for \l {file}
    {positioning} and \l {substring} {argument} as the \l
    {printline-command} {\\printline} command.

    The lines from the source file are rendered in a separate
    paragraph, using a monospace font and the standard
    indentation. The code is shown verbatim.

           \code
           / *!
               The whole application is contained within the
               \c main() function:

               \quotefromfile examples/main.cpp
               \printto hello

               First we create a QApplication object using the \c argc and
               \c argv parameters...
           * /
           \endcode

    QDoc renders this as:

           \quotation
               The whole application is contained within the
               \c main() function:

               \quotefromfile examples/main.cpp
               \skipto main
               \printto hello

               First we create a QApplication object using the \c argc
               and \c argv parameters...
           \endquotation

    See also \l {printline-command} {\\printline} and \l
    {printuntil-command} {\\printuntil}.

    \target printuntil-command
    \section1 \\printuntil

    The \\printuntil command expands to all the lines from the current
    position up to and \e including the next line containing a given
    substring.

    The command considers the rest of the line as part of its
    argument, make sure to follow the substring with a line break. The
    command also follows the same conventions for \l {file}
    {positioning} and \l {substring} {argument} as the \l
    {printline-command} {\\printline} command.

    The lines from the source file are rendered in a separate
    paragraph, using a monospace font and the standard
    indentation. The code is shown verbatim.

           \code
           / *!
               The whole application is contained within the
               \c main() function:

               \quotefromfile examples/main.cpp
               \skipto main
               \printuntil hello

               First we create a QApplication object using the
               \c argc and \c argv parameters, then we create
               a QPushButton.
           * /
           \endcode

    QDoc renders this as:

           \quotation
               The whole application is contained within the
               \c main() function:

               \quotefromfile examples/main.cpp
               \skipto main
               \printuntil hello

               First we create a \l
               {http://doc.qt.io/qt-5/qapplication.html} {QApplication}
               object using the \c argc and \c argv parameters, then we
               create a \l
               {http://doc.qt.io/qt-5/qpushbutton.html} {QPushButton}.
           \endquotation

    See also \l {printline-command} {\\printline} and \l
    {printto-command} {\\printto}.

    \target skipline-command
    \section1 \\skipline

    The \\skipline command ignores the next non-blank line in the
    current source file.

    Doc reads the file sequentially, and the \\skipline command is
    used to move the current position (omitting a line of the source
    file). See the remark about \l {file} {file positioning} above.

    The command considers the rest of the line as part of its
    argument, make sure to follow the substring with a line break. The
    command also follows the same conventions for \l {substring}
    {argument} as the \l {printline-command} {\\printline} command,
    and it is used in conjunction with the \l {quotefromfile-command}
    {\\quotefromfile} command.

           \code
           / *!
               QPushButton is a GUI push button that the user
               can press and release.

               \quotefromfile examples/main.cpp
               \skipline QApplication
               \printline QPushButton

               This line includes the QPushButton class
               definition. For each class that is part of the
               public Qt API, there exists a header file of
               the same name that contains its definition.
           * /
           \endcode

    QDoc renders this as:

           \quotation
               \l
               QPushButton is a GUI push button that the user
               can press and release.

               \quotefromfile examples/main.cpp
               \skipto QApplication
               \skipline QApplication
               \printline QPushButton

               This line includes the QPushButton class
               definition. For each class that is part of the public
               Qt API, there exists a header file of the same name
               that contains its definition.
           \endquotation

    See also \l {skipto-command} {\\skipto}, \l {skipuntil-command}
    {\\skipuntil} and \l {dots} {\\dots}.

    \target skipto-command
    \section1 \\skipto

    The \\skipto command ignores all the lines from the current
    position up to and \e excluding the next line containing a given
    substring.

    QDoc reads the file sequentially, and the \\skipto command is used
    to move the current position (omitting one or several lines of the
    source file). See the remark about \l {file} {file positioning}
    above.

    The command considers the rest of the line as part of its
    argument, make sure to follow the substring with a line break.

    The command also follows the same conventions for \l {substring}
    {argument} as the \l {printline-command} {\\printline} command,
    and it is used in conjunction with the \l {quotefromfile-command}
    {\\quotefromfile} command.

           \code
           / *!
               The whole application is contained within
               the \c main() function:

               \quotefromfile examples/main.cpp
               \skipto main
               \printuntil }

               First we create a QApplication object. There
               has to be exactly one such object in
               every GUI application that uses Qt. Then
               we create a QPushButton, resize it to a reasonable
               size...
           * /
           \endcode

    QDoc renders this as:

           \quotation
               The whole application is contained within
               the \c main() function:

               \quotefromfile examples/main.cpp
               \skipto main
               \printuntil }

               First we create a QApplication object. There has to be
               exactly one such object in every GUI application that
               uses Qt. Then we create a QPushButton, resize it to a
               reasonable size ...
           \endquotation

    See also \l {skipline-command} {\\skipline}, \l
    {skipuntil-command} {\\skipuntil} and \l {dots} {\\dots}.

    \target skipuntil-command
    \section1 \\skipuntil

    The \\skipuntil command ignores all the lines from the current
    position up to and \e including the next line containing a given
    substring.

    QDoc reads the file sequentially, and the \\skipuntil command is
    used to move the current position (omitting one or several lines
    of the source file). See the remark about \l {file} {file
    positioning} above.

    The command considers the rest of the line as part of its
    argument, make sure to follow the substring with a line break.

    The command also follows the same conventions for \l {substring}
    {argument} as the \l {printline-command} {\\printline} command,
    and it is used in conjunction with the \l {quotefromfile-command}
    {\\quotefromfile} command.

           \code
           / *!
               The first thing we did in the \c main() function
               was to create a QApplication object \c app.

               \quotefromfile examples/main.cpp
               \skipuntil show
               \dots
               \printuntil }

               In the end we must remember to make \c main() pass the
               control to Qt. QCoreApplication::exec() will return when
               the application exits...
           * /
           \endcode

    QDoc renders this as:

           \quotation
               The first thing we did in the \c main() function was to
               create a QApplication object \c app.

               \quotefromfile examples/main.cpp
               \skipuntil show
               \dots
               \printuntil }

               In the end we must remember to make \c main() pass the
               control to Qt. QCoreApplication::exec()
               will return when the application exits...
           \endquotation

    See also \l {skipline-command} {\\skipline}, \l {skipto-command}
    {\\skipto} and \l {dots} {\\dots}.

    \target dots-command
    \section1 \\dots

    The \\dots command indicates that parts of the source file have
    been omitted when quoting a file.

    The command is used in conjunction with the \l
    {quotefromfile-command} {\\quotefromfile} command, and should be
    stated on its own line. The dots are rendered on a new line, using
    a monospace font.

           \code
           / *!
               \quotefromfile examples/main.cpp
               \skipto main
               \printuntil {
               \dots
               \skipuntil exec
               \printline }
           * /
           \endcode

    QDoc renders this as:

           \quotefromfile examples/main.cpp
           \skipto main
           \printuntil {
           \dots
           \skipuntil exec
           \printline }

    The default indentation is 4 spaces, but this can be adjusted
    using the command's optional argument.

    \code
    / *!
        \dots 0
        \dots
        \dots 8
        \dots 12
        \dots 16
    * /
    \endcode

    QDoc renders this as:

    \dots 0
    \dots
    \dots 8
    \dots 12
    \dots 16

    See also \l {skipline-command} {\\skipline}, \l {skipto-command}
    {\\skipto} and \l {skipuntil-command} {\\skipuntil}.

    \target snippet-command
    \section1 \\snippet

    The \\snippet command causes a code snippet to be included
    verbatim as preformatted text, which may be syntax highlighted.

    Each code snippet is referenced by the file that holds it and by
    a unique identifier for that file. Snippet files are typically
    stored in a \c{snippets} directory inside the documentation
    directory (for example, \c{$QTDIR/doc/src/snippets}).

    For example, the following documentation references a snippet in a
    file residing in a subdirectory of the documentation directory:

           \code
           \snippet snippets/textdocument-resources/main.cpp Adding a resource
           \endcode

    The text following the file name is the unique identifier for the
    snippet. This is used to delimit the quoted code in the relevant
    snippet file, as shown in the following example that corresponds to
    the above \c{\snippet} command:

    \code
    ...
    QImage image(64, 64, QImage::Format_RGB32);
    image.fill(qRgb(255, 160, 128));

//! [Adding a resource]
    document->addResource(QTextDocument::ImageResource,
        QUrl("mydata://image.png"), QVariant(image));
//! [Adding a resource]
    ...
    \endcode

    \target codeline-command
    \section1 \\codeline

    The \\codeline command inserts a blank line of preformatted
    text. It is used to insert gaps between snippets without closing
    the current preformatted text area and opening a new one.

*/


/*!
    \page 08-qdoc-commands-creatinglinks.html
    \previouspage Including External Code
    \contentspage QDoc Manual
    \nextpage Including Images

    \title Creating Links

    These commands are for creating hyperlinks to classes, functions,
    examples, and other targets.

    \target l-command
    \section1 \\l (link)

    The \\l link command is used to create a hyperlink to many
    different kinds of targets. The command's general syntax is:

    \code
      \l [ link criteria ] { link target } { link text }
    \endcode

    ...where the \c {link criteria} in square brackets are optional
    but may be required when the \c {link target} is ambiguous. See
    \l {Fixing Ambiguous Links} below.

    Here is an example using the \\l command to link to an external page:

    \code
       / *!
          Read the \l {http://doc.qt.io/qt-5/}
          {Qt 5.0 Documentation} carefully.
       * /
    \endcode

    QDoc renders this as:

    \quotation
       Read the \l {http://doc.qt.io/qt-5/}
       {Qt 5.0 Documentation} carefully.
    \endquotation

    If the link target is equivalent to the link text, the second
    argument can be omitted.

    For example, if you have documentation like:

    \code
      / *!
         \target assertions

         Assertions make some statement about the text at the
         point where they occur in the regexp, but they do not
         match any characters.

         ...

         Regexps are built up from expressions, quantifiers, and
         \l {assertions} {assertions}.
      * /
    \endcode

    You can simplify this as follows:

    \code
      / *!
        \target assertions

        Assertions make some statement about the text at the
        point where they occur in the regexp, but they do not
        match any characters.

        ...

        Regexps are built up from expressions, quantifiers, and
        \l assertions.
      * /
    \endcode

    For the one-parameter version, the braces can often be omitted.
    The \\l command supports several ways of linking:

    \list

    \li \c {\l QWidget} - The name of a class documented with the \l
    {class-command} {\\class} command.

    \li \c {\l QWidget::sizeHint()} - The signature of a function without
    parameters. If a matching function without parameters can't be found,
    the link is satisfied with the first matching function found.

    \li \c {\l QWidget::removeAction(QAction* action)} - The signature
    of a function with parameters. If an exact match is not found, the
    link is not satisfied and qdoc reports a \e {Can't link to...} error.

    \li \c {\l <QtGlobal>} - The subject of a \l {headerfile-command}
    {\\headerfile} command.

    \li \c {\l widgets/wiggly} - The relative path used in an \l
    {example-command} {\\example} command.

    \li \c {\l {QWidget Class Reference}} - The title used in a
    \l {title-command} {\\title} command.

    \li \c {\l {Introduction to QDoc}}- The text from one of the
    \l{part-command} {\\part}, \l{chapter} {\\chapter}, or \l
    {sectionOne-command} {\\section} commands.

    \li \c {\l fontmatching} - The argument of a \l {target-command}
    {\\target} command.

    \li \c {\l {Shared Classes}} - A keyword named in a \l
    {keyword-command} {\\keyword} command.

    \li \c {\l http://qt-project.org/} - A URL.

    \endlist

    QDoc also tries to make a link out of any word that doesn't
    resemble a normal English word, for example, Qt class names or
    functions, like QWidget or QWidget::sizeHint(). In these cases,
    the \\l command can actually be omitted, but by using the command,
    you ensure that QDoc will emit a warning if it cannot find the
    link target. In addition, if you only want the function name to
    appear in the link, you can use the following syntax:

    \list
        \li \c {\l {QWidget::} {sizeHint()}}
    \endlist

    QDoc renders this as:

    \quotation
    \l {QWidget::} {sizeHint()}
    \endquotation

    \section2 Fixing Ambiguous Links

    Because of the modularization of Qt beginning with Qt 5.0, The
    possibility that qdoc will have to deal with ambiguous links has
    increased. An ambiguous link is one that has a matching target in
    more than one Qt module, e.g. the same section title can appear in
    more than one Qt module, or the name of a C++ class in one module
    can also be the name of a QML type in another module. A real
    example in Qt5 is the name Qt itself. Qt is the name of both a C++
    namespace in QtCore and a QML type in QtQml.

    Suppose we want to link to the \l {Qt} {Qt C++ namespace}.  At the
    time qdoc generated this HTML page, that link was correct.  Does
    it still go to the C++ namespace? Qdoc generated that link from
    this link command:

    \list
        \li \c {\l {Qt} {Qt C++ namespace}}
    \endlist

    Now suppose we want to link to the \l [QML] {Qt} {Qt QML type}.
    At the time qdoc generated this HTML page, that link was also
    correct, but we had to use this link command:

    \list
        \li \c {\l [QML] {Qt} {Qt QML type}}
    \endlist

    The \e {QML} in \e {square brackets} tells qdoc to accept a
    matching target only if the traget is on a QML page. Qdoc actually
    finds the C++ namespace target first, but since that target is on
    a C++ page, qdoc ignores it and keeps looking until it finds the
    same target on a QML page.

    Without the guidance in the \e{\\l command} in the optional \e
    {square bracket} argument, qdoc links to the first matching target
    it finds. qdoc can't warn that the link was ambiguous in such
    cases because it doesn't know that another matching target exists.

    \section2 What arguments can appear in square brackets?

    A link command with square bracket argument has the following syntax:
    \list
    \c {\l [QML|CPP|DOC|QtModuleName] {link target} {link text}}
    \endlist

    The \e {square bracket} argument is only allowed in the \c {\l
    (link)} command. The example above shows how \c QML is used as the
    \e {square brackets} argument to force qdoc to match a QML target.
    Most often, this will be a QML type, but it can also be a QML
    member function of property.

    In the example, qdoc didn't need a \e {square bracket} argument to
    find the Qt C++ namespace page, because that one was the first
    matching target qdoc found anyway. However, to force qdoc to find
    a C++ target when a matching QML target gets in the way, \c CPP
    can be used as the \e {square bracket} argument. For example:

    \list
        \li \c {\l [CPP] {Qt} {Qt C++ namespace}}
    \endlist

    ...will force qdoc to ignore the Qt QML type and continue
    searching until it matches the Qt C++ namespace.

    If the link target is neither a C++ nor a QML entity, \c {DOC} can
    be used as the \e {square bracket} argument to prevent qdoc from
    matching either of those. At this writing, there were no cases of
    ambiguous links where using \c {DOC} was required.

    Often, the documentor knows which Qt module the link target is
    in. When the module name is known, use the module name as the \e
    {square bracket} argument. In the example above, if we know that
    the QML type named Qt is located in the QtQml module, we can write
    the link command like this:

    \list
        \li \c {\l [QtQml] {Qt} {Qt QML type}}
    \endlist

    When a module name is used as the \e {square bracket} argument,
    qdoc will search for link the target in that module only. This
    makes searching for link targets more efficient.

    Finally, the module name and entity type arguments can be
    combined, separated by a blank, so something like this is also
    allowed:

    \list
        \li \c {\l [CPP QtQml] {Window} {C++ class Window}}
    \endlist

    As of this writing, there were no cases where combining the two
    was required.

    See also \l {sa-command} {\\sa}, \l {target-command} {\\target},
    and \l {keyword-command} {\\keyword}.


    \target sa-command
    \section1 \\sa (see also)

    The \\sa command defines a list of links that will be rendered in
    a separate "See also" section at the bottom of the documentation
    unit.

    The command takes a comma-separated list of links as its
    argument. If the line ends with a comma, you can continue
    the list on the next line. The general syntax is:

    \code
    \sa {the first link}, {the second link},
        {the third link}, ...
    \endcode

    QDoc will automatically try to generate "See also" links
    interconnecting a property's various functions. For example, a
    setVisible() function will automatically get a link to visible()
    and vice versa.

    In general, QDoc will generate "See also" links that interconnect
    the functions that access the same property. It recognizes four
    different syntax versions:

    \list
      \li \c property()
      \li \c setProperty()
      \li \c isProperty()
      \li \c hasProperty()
    \endlist

    The \\sa command supports the same kind of links as the \l
    {l-command} {\\l} command.

    \code
      / *!
         Appends the actions \a actions to this widget's
         list of actions.

         \sa removeAction(), QMenu, addAction()
      * /
      void QWidget::addActions(QList<QAction *> actions)
      {
      ...
      }
    \endcode

    QDoc renders this as:

    \quotation
        \b {void QWidget::addActions ( QList<QAction*>
        \e actions )}

        Appends the actions \e actions to this widget's list of
        actions.

        See also \l {QWidget::removeAction()} {removeAction()},
        \l QMenu, and \l {QWidget::addAction()} {addAction()}.
    \endquotation

    See also \l {l-command} {\\l}, \l {target-command} {\\target} and
    \l {keyword-command} {\\keyword}.


    \target target-command
    \section1 \\target

    The \\target command names a place in the documentation that you
    can link to using the \l {l-command} {\\l (link)} and \l
    {sa-command} {\\sa (see also)} commands.

    The text up to the line break becomes the target name. Be sure to
    follow the target name with a line break. Curly brackets are not
    required around the target name, but they may be required when the
    target name is used in a link command. See below.

    \code
    / *!
        \target capturing parentheses
        \section1 Capturing Text

        Parentheses allow us to group elements together so that
        we can quantify and capture them.

        ...
    * /
    \endcode

    The target name \e{capturing parentheses} can be linked from
    within the same document containing the target in the following way:

    \list
      \li \c {\l {capturing parentheses}} (from within the same QDoc comment)
    \endlist

    \note The brackets in the link example are required because the
    target name contains spaces.

    See also \l {l-command} {\\l}, \l {sa-command} {\\sa} and \l
    {keyword-command} {\\keyword}.

    \target keyword-command
    \section1 \\keyword

    The \\keyword command names a place in the documentation that you
    can link to using the \l {l-command} {\\l (link)} and \l
    {sa-command} {\\sa (see also)} commands.

    The \\keyword command is like the \l {target-command} {\\target}
    command, except when linking to keyword the link goes to the top of
    the QDoc comment where the \\keyword appears in. If you want to
    create a link target to a \c section unit within a \\page, use
    \\target instead. A keyword can be linked from anywhere using a
    simple syntax.

    Keywords must be unique over all the documents processed during
    the QDoc run. The command uses the rest of the line as its
    argument. Be sure to follow the keyword with a line break.


    \code
    / *!
        \class QRegExp
        \reentrant
        \brief The QRegExp class provides pattern
               matching using regular expressions.
        \ingroup tools
        \ingroup misc
        \ingroup shared

        \keyword regular expression

        Regular expressions, or "regexps", provide a way to
        find patterns within text.

        ...
    * /
    \endcode

    The location marked with the keyword can be linked to with:

    \code
    / *!
        When a string is surrounded by slashes, it is
        interpreted as a \l {QRegExp}{regular expression}.
    * /
    \endcode

    QDoc renders this as:

    \quotation
        When a string is surrounded by slashes, it is
        interpreted as a \l {regular expression}.
    \endquotation

    If the keyword text contains spaces, the brackets are required.

    See also \l {l-command} {\\l (link)}, \l {sa-command} {\\sa (see
    also)} and \l {target-command} {\\target}.

*/


/*!
    \page 09-qdoc-commands-includingimages.html
    \previouspage Creating Links
    \contentspage QDoc Manual
    \nextpage Tables and Lists

    \title Including Images

    The graphic commands makes it possible to include images in the
    documentation. The images can be rendered as separate paragraphs,
    or within running text.

    \target image-command
    \section1 \\image

    The \\image command expands to the image specified by its first
    argument, and renders it centered as a separate paragraph.

    The command takes two arguments. The first argument is the name of
    the image file. The second argument is optional and is a simple
    description of the image, equivalent to the HTML alt="" in an image
    tag. The description is used for tooltips and for browsers that don't
    support images, like the Lynx text browser.

    The remaining text \e{after} the file name is the optional,
    description argument. Be sure to follow the file name or the
    description with a line break. Curly brackets are required if the
    description argument spans multiple lines.

    \code
    / *!
        Qt is a C++ toolkit for cross-platform GUI application development.

        \image happyguy.jpg "Happy guy"

        Qt provides single-source portability across Microsoft
        Windows, macOS, Linux, and all major commercial Unix
        variants. It is also available for embedded devices.
    * /
    \endcode

    QDoc renders this as:

    \quotation
        Qt is a C++ toolkit for cross-platform GUI application development.

        \image happyguy.jpg image "Happy guy"

        Qt provides single-source portability across Microsoft
        Windows, macOS, Linux, and all major commercial Unix
        variants. It is also available for embedded devices.
        \endquotation

    See also \l {inlineimage-command} {\\inlineimage} and \l
    {caption-command} {\\caption}.

    \target inlineimage-command
    \section1 \\inlineimage

    The \\inlineimage command expands to the image specified by its
    argument. The image is rendered inline with the rest of the text.

    The command takes two arguments. The first argument is the name of
    the image file. The second argument is optional and is a simple
    description of the image, equivalent to the HTML alt="" in an image
    tag. The description is used for tooltips, and for when a browser
    doesn't support images, like the Lynx text browser.

    The most common use of the \\inlineimage command is in lists and
    tables. Here is an example of including inline images in a list:

    \code
    / *!
        \list 1
          \li \inlineimage happy.gif Oh so happy!
          \li \inlineimage happy.gif Oh so happy!
          \li \inlineimage happy.gif Oh so happy!
        \endlist
    * /
    \endcode

    QDoc renders this as:

    \list 1
      \li \inlineimage happy.gif Oh so happy!
      \li \inlineimage happy.gif Oh so happy!
      \li \inlineimage happy.gif Oh so happy!
    \endlist

    Here is an example of including inline images in a table:

    \code
    / *!
        \table
        \header
            \li Qt
            \li Qt Creator
        \row
            \li \inlineimage happy.gif Oh so happy!
            \li \inlineimage happy.gif Oh so happy!
        \row
            \li \inlineimage happy.gif Oh so happy!
            \li \inlineimage happy.gif Oh so happy!
        \endtable
    * /
    \endcode

    QDoc renders this as:

    \raw HTML
        <table align="center" cellpadding="2"
            cellspacing="1" border="0">
        <tr valign="top" bgcolor="#a2c511">
            <th>Qt</th>
            <th>Qt Creator</th>
        </tr>
        <tr valign="top" bgcolor="#f0f0f0">
            <td><img src="images/happy.gif" alt="Oh so happy!" />
            </td>
            <td><img src="images/happy.gif" alt="Oh so happy!" />
            </td>
        </tr>
        <tr valign="top" bgcolor="#f0f0f0">
            <td><img src="images/happy.gif" alt="Oh so happy!"/>
            </td>
            <td><img src="images/happy.gif" alt="Oh so happy!" />
            </td>
        </tr>
        </table>
    \endraw

    The command can also be used to insert an image inline with the
    text.

    \code
    / *!
        \inlineimage training.jpg Qt Training
        The Qt Programming course is offered as a
        five day Open Enrollment Course. The classes
        are open to the public. Although the course is open
        to anyone who wants to learn, attendees should
        have significant experience in C++ development
        to derive maximum benefit from the course.
    * /
    \endcode

    QDoc renders this as:

    \quotation
       \inlineimage training.jpg Qt Training
        The Qt Programming course is offered as a
        five day Open Enrollment Course. The classes
        are open to the public. Although the course is open
        to anyone who wants to learn, attendees should
        have significant experience in C++ development
        to derive maximum benefit from the course.
    \endquotation

    See also \l {image-command} {\\image} and \l {caption-command} {\\caption}.

    \target caption-command
    \section1 \\caption

    The \\caption command provides a caption for an image.

    The command takes all the text up to the end of the paragraph to
    be the caption. Experiment until you get the effect you want.

    \code
    / *!
      \table 100%
        \row
          \li \image windowsvista-pushbutton.png
             \caption The QPushButton widget provides a command button.
          \li \image windowsvista-toolbutton.png
             \caption The QToolButton class provides a quick-access button to commands
             or options, usually used inside a QToolBar.
       \endtable
    * /
    \endcode

    QDoc renders this as:

    \table 100%
      \row
        \li \image windowsvista-pushbutton.png
           \caption The QPushButton widget provides a command button.
        \li \image windowsvista-toolbutton.png
           \caption The QToolButton class provides a quick-access button to commands
           or options, usually used inside a QToolBar.
    \endtable

    See also \l {image-command} {\\image} and \l {inlineimage-command}
    {\\inlineimage}
*/


/*!
    \page 10-qdoc-commands-tablesandlists.html
    \previouspage Including Images
    \contentspage QDoc Manual
    \nextpage Special Content

    \title Tables and Lists

    These commands enable creating lists and tables. A list is
    rendered left aligned as a separate paragraph. A table is rendered
    centered as a separate paragraph. The table width depends on the
    width of its contents.

    \target table-command
    \section1 \\table

    The \\table and \\endtable commands delimit the contents of a
    table.

    The command accepts a single argument specifying the table's width
    as a percentage of the page width:

           \code
           / *!
               \table 100 %

                  ...

               \endtable
           * /
           \endcode

    The code above ensures that the table will fill all available
    space. If the table's width is smaller than 100 %, the table will
    be centered in the generated documentation.

    A table can contain headers, rows and columns. A row starts with a
    \l {row-command} {\\row} command and consists of cells, each of which
    starts with an \l {li-command} {\\li} command. There is also a \l
    {header-command} {\\header} command which is a special kind of row
    that has a special format.

           \code
           / *!
               \table
               \header
                   \li Qt Core Feature
                   \li Brief Description
               \row
                   \li \l {Signal and Slots}
                   \li Signals and slots are used for communication
                      between objects.
               \row
                   \li \l {Layout Management}
                   \li The Qt layout system provides a simple
                      and powerful way of specifying the layout
                      of child widgets.
               \row
                   \li \l {Drag and Drop}
                   \li Drag and drop provides a simple visual
                      mechanism which users can use to transfer
                      information between and within applications.
               \endtable
           * /
           \endcode

    QDoc renders this as:

           \raw HTML
               <table align="center" cellpadding="2"
                   cellspacing="1" border="0">
               <tr valign="top" bgcolor="#a2c511">
                   <th>Qt Core Feature</th>
                   <th>Brief Description</th>
               </tr>

               <tr valign="top" bgcolor="#d0d0d0">
                   <td>
                   <a href="http://doc.qt.io/qt-5/signalsandslots.html">
                       Signals and Slots</a>
                   </td>
                   <td>Signals and slots are used for communication
                       between objects.</td>
               </tr>

               <tr valign="top" bgcolor="#c0c0c0">
                   <td>
                   <a href="http://doc.qt.io/qt-5/layout.html">
                       Layout Management</a></td>
                   <td>The Qt layout system provides a simple
                       and powerful way of specifying the layout
                       of child widgets.</td>
               </tr>

               <tr valign="top" bgcolor="#d0d0d0">
                   <td>
                   <a href="http://doc.qt.io/qt-5/dnd.html">
                       Drag and Drop</a></td>
                   <td>Drag and drop provides a simple visual
                       mechanism which users can use to transfer
                       information between and within applications.</td>
               </tr>

               </table>
           \endraw

    You can also make cells span several rows and columns. For
    example:

           \code
           / *!
               \table
               \header
                   \li {3,1} This header cell spans three columns,
                      but only one row.
               \row
                   \li {2, 1} This table cell spans two columns,
                      but only one row
                   \li {1, 2} This table cell spans only one column,
                   but two rows.
               \row
                   \li A regular table cell
                   \li A regular table cell
               \endtable
           * /
           \endcode

    QDoc renders this as:

           \raw HTML
               <table align="center" cellpadding="2" cellspacing="1"
                border="0">

               <tr valign="top" bgcolor="#a2c511">
                   <th colspan="3" rowspan=" 1">
                   This header cell spans three columns, but only one row.
                   </th>
               </tr>

               <tr valign="top" bgcolor="#d0d0d0">
                   <td colspan="2" rowspan=" 1">
                   This table cell spans two columns, but only one row.
                   </td>
                   <td rowspan=" 2">
                   This table cell spans only one column, but two rows.
                   </td>
               </tr>

               <tr valign="top" bgcolor="#c0c0c0">
                   <td>A regular table cell</td>
                   <td>A regular table cell</td>
               </tr>

               </table>
           \endraw

    See also \l {header-command} {\\header}, \l {row-command} {\\row} and \l {li-command} {\\li}.

    \target header-command
    \section1 \\header

    The \\header command indicates that the following table cells are
    the current table's column headers.

    The command can only be used within the \l{table-command}
    {\\table...\\endtable} commands. A header can contain several
    cells. A cell is created with the \l {li-command} {\\li} command.

    A header cell's text is centered within the table cell and
    rendered using a bold font.

           \code
           / *!
               \table
               \header
                   \li Qt Core Feature
                   \li Brief Description
               \row
                   \li \l {Signal and Slots}
                   \li Signals and slots are used for communication
                      between objects.
               \endtable
           * /
           \endcode

    QDoc renders this as:

           \raw HTML
               <table align="center" cellpadding="2"
                   cellspacing="1" border="0">
               <tr valign="top" bgcolor="#a2c511">
                   <th>Qt Core Feature</th>
                   <th>Brief Description</th>
               </tr>

               <tr valign="top" bgcolor="#d0d0d0">
                   <td>
                   <a href="http://doc.qt.io/qt-5/signalsandslots.html">
                       Signals and Slots</a>
                   </td>
                   <td>Signals and slots are used for communication
                       between objects.</td>
               </tr>
               </table>
           \endraw

    See also \l {table-command} {\\table}, \l {row-command} {\\row} and \l {li-command} {\\li}.

    \target row-command
    \section1 \\row

    The \\row command begins a new row in a table. The \l {li-command}
    {\\li items} that belong in the new row will immediately follow the
    \\row.

    The command can only be used within the \l{table-command}
    {\\table...\\endtable} commands. A row can contain several
    cells. A cell is created with the \l {li-command} {\\li} command.

    The background cell color of each row alternates between two
    shades of grey, making it easier to distinguish the rows from each
    other. The cells' contents is left aligned.

           \code
           / *!
               \table
               \header
                   \li Qt Core Feature
                   \li Brief Description
               \row
                   \li \l {Signal and Slots}
                   \li Signals and slots are used for communication
                      between objects.
               \row
                   \li \l {Layout Management}
                   \li The Qt layout system provides a simple
                      and powerful way of specifying the layout
                      of child widgets.
               \row
                   \li \l {Drag and Drop}
                   \li Drag and drop provides a simple visual
                      mechanism which users can use to transfer
                      information between and within applications.
               \endtable
           * /
           \endcode

    QDoc renders this as:

           \raw HTML
               <table align="center" cellpadding="2"
                   cellspacing="1" border="0">
               <tr valign="top" bgcolor="#a2c511">
                   <th>Qt Core Feature</th>
                   <th>Brief Description</th>
               </tr>

               <tr valign="top" bgcolor="#d0d0d0">
                   <td>
                   <a href="http://doc.qt.io/qt-5/signalsandslots.html">
                       Signals and Slots</a>
                   </td>
                   <td>Signals and slots are used for communication
                       between objects.</td>
               </tr>

               <tr valign="top" bgcolor="#c0c0c0">
                   <td>
                   <a href="http://doc.qt.io/qt-5/layout.html">
                       Layout Management</a></td>
                   <td>The Qt layout system provides a simple
                       and powerful way of specifying the layout
                       of child widgets.</td>
               </tr>

               <tr valign="top" bgcolor="#d0d0d0">
                   <td>
                   <a href="http://doc.qt.io/qt-5/dnd.html">
                       Drag and Drop</a></td>
                   <td>Drag and drop provides a simple visual
                       mechanism which users can use to transfer
                       information between and within applications.</td>
               </tr>

               </table>
           \endraw

    See also \l {table-command} {\\table}, \l {header-command}
    {\\header}, and \l {li-command} {\\li}.

    \target value-command
    \section1 \\value

    The \\value command starts the documentation of a C++ enum item.

    The command's first argument is the enum item. Then follows its
    associated description. The description argument ends at the next
    blank line or \\value. The arguments are rendered within a table.

    The documentation will be located in the associated class, header
    file or namespace documentation. See the \l {enum-command}
    {\\enum} documentation for an example.

    \note Since Qt 5.4, \\value command can also be used outside the
    \l {enum-command} {\\enum} topic. In this case, QDoc renders a
    two-column table listing the constant name (taken as-is from the
    first argument) and its description. This can be used, for
    example, in \l {qmlproperty-command}{\\qmlproperty} topic for
    documenting acceptable values for a QML enumeration property.

    See also \l {enum-command} {\\enum} and \l {omitvalue-command} {\\omitvalue}.

    \target omitvalue-command
    \section1 \\omitvalue

    The \\omitvalue command excludes a C++ enum item from the
    documentation.

    The command's only argument is the name of the enum item that will
    be omitted. See the \l {enum-command} {\\enum} documentation for
    an example.

    See also \l {enum-command} {\\enum} and \l {value-command}
    {\\value}.

    \target list-command
    \section1 \\list

    The \\list and \\endlist commands delimit a list of items.

    Create each list item with the \l {li-command} {\\li} command. A
    list always contains one or more items. Lists can be nested. For
    example:

           \code
           / *!
               \list
               \li Qt Reference Documentation: Getting Started
                   \list
                   \li How to Learn Qt
                   \li Installation
                       \list
                       \li Qt/X11
                       \li Qt/Windows
                       \li Qt/Mac
                       \li Qt/Embedded
                       \endlist
                   \li Tutorial and Examples
                   \endlist
               \endlist
           * /
           \endcode

    QDoc renders this as:

           \list
           \li Qt Reference Documentation: Getting Started
               \list
               \li How to Learn Qt
               \li Installation
                   \list
                   \li Qt/X11
                   \li Qt/Windows
                   \li Qt/Mac
                   \li Qt/Embedded
                   \endlist
               \li Tutorial and Examples
               \endlist
           \endlist

    The \\list command takes an optional argument providing
    alternative appearances for the list items.

           \code
           / *!
               \list
                   \li How to Learn Qt
                   \li Installation
                   \li Tutorial and Examples
               \endlist
           * /
           \endcode

     QDoc renders the list items with bullets (the default):

           \list
               \li How to Learn Qt
               \li Installation
               \li Tutorial and Examples
           \endlist

    \warning There appears to be a bug in qdoc here. If you include
    any of the argument types, you get a numeric list. We're looking
    into it.

    If you provide 'A' as an argument to the \\list command, the
    bullets are replaced with characters in alphabetical order:

           \list A
               \li How to Learn Qt
               \li Installation
               \li Tutorial and Examples
           \endlist

     If you replace 'A' with '1', the list items are numbered in
     ascending order:

           \list 1
               \li How to Learn Qt
               \li Installation
               \li Tutorial and Examples

           \endlist

    If you provide 'i' as the argument, the bullets are replaced with
    roman numerals:

           \list i
               \li How to Learn Qt
               \li Installation
               \li Tutorial and Examples
           \endlist

    Finally, you can make the list items appear with roman numbers
    following in ascending order if you provide 'I' as the optional
    argument:

           \list I
               \li How to Learn Qt
               \li Installation
               \li Tutorial and Examples
           \endlist

    You can also make the listing start at any character or number by
    simply provide the number or character you want to start at. For
    example:

           \code
           / *!
               \list G
                   \li How to Learn Qt
                   \li Installation
                   \li Tutorial and Examples
               \endlist
           * /
           \endcode

    \note This doesn't work in DITA XML, so don't use it because it
    produces a DITA XML file that doesn't validate. There probably is
    a way to do this in DITA, so if we figure it out, we will put it
    in. But this capability is not used anywhere other than right
    here, so it probably isn't important. For now, if you use this
    option, qdoc will ignore it and produce a list without it.

    QDoc renders this as:

           \list G
               \li How to Learn Qt
               \li Installation
               \li Tutorial and Examples
           \endlist

    See also \l {li-command} {\\li}.

    \target li-command
    \section1 \\li (table cell, list item)

    The \\li command marks a table cell or a list item. This command
    is only used in \l{table-command} {tables} and \l{list-command}
    {lists}.

    It considers everything as its argument until the next \\li command, until the
    next \l {table-command} {\\endtable}, or \l {list-command} {\\endlist}
    command. See \l {table-command} {\\table} and \l {list-command} {\\list}
   for examples.

    If the command is used within a table, you can also specify
    how many rows or columns the item should span.

           \code
           / *!
               \table
               \header
                   \li {3,1} This header cell spans three columns
                      but only one row.
               \row
                   \li {2, 1} This table item spans two columns
                      but only one row
                   \li {1, 2} This table item spans only one column,
                   but two rows.
               \row
                   \li A regular table item
                   \li A regular table item
               \endtable
           * /
           \endcode

    QDoc renders this as:

           \raw HTML
               <table align="center" cellpadding="2" cellspacing="1"
                border="0">

               <tr valign="top" bgcolor="#a2c511">
                   <th colspan="3" rowspan=" 1">
                   This header cell spans three columns, but only one row.
                   </th>
               </tr>

               <tr valign="top" bgcolor="#d0d0d0">
                   <td colspan="2" rowspan=" 1">
                   This table item spans two columns, but only one row.
                   </td>
                   <td rowspan=" 2">
                   This table item spans only one column, but two rows.
                   </td>
               </tr>

               <tr valign="top" bgcolor="#c0c0c0">
                   <td>A regular table item</td>
                   <td>A regular table item</td>
               </tr>

               </table>
           \endraw

    If not specified, the item will span one column and one row.

    See also \l {table-command} {\\table}, \l {header-command}
    {\\header}, and \l {list-command} {\\list}.

*/


/*!
    \page 11-qdoc-commands-specialcontent.html
    \previouspage Tables and Lists
    \contentspage QDoc Manual
    \nextpage Miscellaneous

    \title Special Content

    The document contents commands identify parts of the documentation,
    parts with a special rendering, conceptual meaning or
    function.

    \target quotation-command
    \section1 \\quotation

    The \\quotation and \\endquotation commands delimit a long quotation.

    The text in the delimited block is surrounded by
    \b{<blockquote>} and \b{</blockquote>} in the html output,
    e.g.:

        \code
        / *!
          Although the prospect of a significantly broader market is
          good news for Firstlogic, the notion also posed some
          challenges. Dave Dobson, director of technology for the La
          Crosse, Wisconsin-based company, said:

          \quotation
             As our solutions were being adopted into new
             environments, we saw an escalating need for easier
             integration with a wider range of enterprise
             applications.
          \endquotation
        * /
        \endcode

    The text in the \b{\\quotation} block will appear in the generated HTML as:

    \code
    <blockquote>
      <p>As our solutions were being adopted into new environments,
      we saw an escalating need for easier integration with a wider
      range of enterprise applications.</p>
        </blockquote>
    \endcode

    The built-in style sheet for most browsers will render the
    contents of the <blockquote> tag with left and right
    indentations. The example above would be rendered as:

          \quotation
             As our solutions were being adopted into new
             environments, we saw an escalating need for easier
             integration with a wider range of enterprise
             applications.
          \endquotation

    But you can redefine the \b{<blockquote>} tag in your style.css file.

    \target footnote-command
    \section1 \\footnote

    The \\footnote and \\endfootnote commands delimit a footnote.

    The footnote is rendered at the bottom of the page.

    \warning The \b{\\footnote} and \b{\\endfootnote} commands
    have not been implemented. The footnote is rendered as a regular
    HTML paragraph.

    \target note-command
    \section1 \\note

    The \\note command defines a new paragraph preceded by "Note:"
    in bold.

    \target tableofcontents-command
    \section1 \\tableofcontents

    The \\tableofcontents command has been disabled because QDoc
    now generates a table of contents automatically.

    The automatically generated table of contents appears in the upper
    righthand corner of the page.

    \target brief-command
    \section1 \\brief

    The \\brief command introduces a one-sentence description of a
    class, namespace, header file, property, or variable.

    The brief text is used to introduce the documentation of the
    associated object, and in lists generated using the \l
    {generatelist-command} {\\generatelist} command and the \l
    {annotatedlist-command} {\\annotatedlist} command.

    The \\brief command can be used in two significant different ways:
    \l {brief class} {One for classes, namespaces and header files},
    and \l {brief-property} {one for properties and variables}.

    \target brief-property

    When the \\brief command is used to describe a property or a
    variable, the brief text must be a sentence fragment starting with
    "whether" (for a boolean property or variable) or starting with
    "the" (for any other property or variable).

    For example the boolean QWidget::isWindow property:

           \code
           / *!
               \property QWidget::isActiveWindow
               \brief Whether this widget's window is the active window

               The active window is the window that contains the widget that
               has keyboard focus.

               When popup windows are visible, this property is \c true
               for both the active window \e and the popup.

               \sa activateWindow(), QApplication::activeWindow()
           * /
           \endcode

           and the QWidget::geometry property

           \code
           / *!
               \property QWidget::geometry
               \brief The geometry of the widget relative to its parent and
               excluding the window frame

               When changing the geometry, the widget, if visible,
               receives a move event (moveEvent()) and/or a resize
               event (resizeEvent()) immediately.

               ...

              \sa frameGeometry(), rect(), ...
           * /
           \endcode

    QDoc renders this as:

           \quotation
               \raw HTML
                   <h3>geometry :
                   <a href="http://doc.qt.io/qt-5/qrect.html">QRect</a>
                   </h3>
               \endraw

               This property holds the geometry of the widget relative
               to its parent and excluding the window frame.

               ...

               Access functions:
               \list
                   \li \b {const QRect & geometry () const}
                   \li \b {void setGeometry ( int x, int y, int w, int h )}
                   \li \b {void setGeometry ( const QRect & )}
               \endlist

               See also \l
               {QWidget::frameGeometry()} {frameGeometry()}, \l
               {QWidget::rect()} {rect()}, ...
           \endquotation

    \target brief class

    When the \\brief command is used to describe a class, we recommend
    using a complete sentence like this:

           \code
           The <classname> class is|provides|contains|specifies...
           \endcode

    \warning Do not repeat your detailed description with the same sentence as
    the brief statement will be the first paragraph of the detailed
    description.

           \code
           / *!
               \class PreviewWindow
               \brief The PreviewWindow class is a custom widget
                      displaying the names of its currently set
                      window flags in a read-only text editor.

               The PreviewWindow class inherits QWidget. The widget
               displays the names of its window flags set with the
               setWindowFlags() function. It is also provided with a
               QPushButton that closes the window.

               ...

               \sa QWidget
           * /
           \endcode

    QDoc renders this as:

           \quotation
               \raw HTML
                   <h1>PreviewWindow Class Reference</h1>
               \endraw

               The PreviewWindow class is a custom widget displaying
               the names of its currently set window flags in a
               read-only text editor. \l {preview window} {More...}

               \raw HTML
                   <h3>Properties</h3>
               \endraw

               \list
                   \li 52 properties inherited from QWidget
                   \li 1 property inherited from QObject
               \endlist

               \raw HTML
                   <h3>Public Functions</h3>
               \endraw

               \list
                   \li \l {constructor} {PreviewWindow}(QWidget *parent = 0)
                   \li void \l {function} {setWindowFlags}(Qt::WindowFlags flags)
               \endlist

               \list
                   \li 183 public functions inherited from QWidget
                   \li 28 public functions inherited from QObject
               \endlist

               \raw HTML
                   <h3>Public Slots</h3>
               \endraw

               \list
                   \li 17 public slots inherited from QWidget
                   \li 1 public slot inherited from QObject
               \endlist

               \raw HTML
                   <h3>Additional Inherited Members</h3>
               \endraw

               \list
                   \li 1 signal inherited from QWidget
                   \li 1 signal inherited from QObject
                   \li 4 static public members inherited from QWidget
                   \li 4 static public members inherited from QObject
                   \li 39 protected functions inherited from QWidget
                   \li 7 protected functions inherited from QObject
               \endlist

               \target preview window

               \raw HTML
                   <hr />
                   <h2>Detailed Description</h2>
               \endraw

               The PreviewWindow class is a custom widget displaying
               the names of its currently set window flags in a
               read-only text editor.

               The PreviewWindow class inherits QWidget. The widget
               displays the names of its window flags set with the \l
               {function} {setWindowFlags()} function. It is also
               provided with a QPushButton that closes the window.

               ...

               See also QWidget.

               \raw HTML
                   <hr />
                   <h2>Member Function Documentation</h2>
               \endraw

               \target constructor
               \raw HTML
                   <h3>PreviewWindow(QWidget *parent = 0)</h3>
               \endraw

               Constructs a preview window widget with \e parent.

               \target function
               \raw HTML
                   <h3>setWindowFlags(Qt::WindowFlags flags)</h3>
               \endraw

               Sets the widgets flags using the
               QWidget::setWindowFlags() function.

               Then runs through the available window flags,
               creating a text that contains the names of the flags
               that matches the flags parameter, displaying
               the text in the widgets text editor.
           \endquotation

    Using \\brief in a \l{namespace-command}{\\namespace}:

           \code
           / *!
               \namespace Qt

               \brief The Qt namespace contains miscellaneous identifiers
               used throughout the Qt library.
           * /
           \endcode

    Using \\brief in a \l{headerfile-command}{\\headerfile}:

           \code
           / *!
               \headerfile <QtGlobal>
               \title Global Qt Declarations

               \brief The <QtGlobal> header file provides basic
               declarations and is included by all other Qt headers.

               \sa <QtAlgorithms>
           * /
           \endcode

    See also \l{property-command} {\\property}, \l{class-command}
    {\\class}, \l{namespace-command} {\\namespace} and
    \l{headerfile-command} {\\headerfile}.

    \target legalese-command
    \section1 \\legalese

    The \\legalese and \\endlegalese commands delimit a license agreement.

    In the generated HTML, the delimited text is surrounded by a \b
    {<div class="LegaleseLeft">} and \b {</div>} tags.

    An example of a license agreement enclosed in \\legalese
    and \\endlegalese:

        \code
    / *!
      \legalese
          Copyright 1996 Daniel Dardailler.

          Permission to use, copy, modify, distribute, and sell this
          software for any purpose is hereby granted without fee,
          provided that the above copyright notice appear in all
          copies and that both that copyright notice and this
          permission notice appear in supporting documentation, and
          that the name of Daniel Dardailler not be used in
          advertising or publicity pertaining to distribution of the
          software without specific, written prior permission. Daniel
          Dardailler makes no representations about the suitability of
          this software for any purpose. It is provided "as is"
          without express or implied warranty.

      Modifications Copyright 1999 Matt Koss, under the same
          license as above.
          \endlegalese
        * /
        \endcode

        It will appear in the generated HTML as:

       \code
     <div class="LegaleseLeft">
       <p>Copyright 1996 Daniel Dardailler.</p>
           <p>Permission to use, copy, modify, distribute, and sell
           this software for any purpose is hereby granted without fee,
           provided that the above copyright notice appear in all
           copies and that both that copyright notice and this
           permission notice appear in supporting documentation, and
           that the name of Daniel Dardailler not be used in
           advertising or publicity pertaining to distribution of the
           software without specific, written prior permission. Daniel
           Dardailler makes no representations about the suitability of
           this software for any purpose. It is provided "as is"
           without express or implied warranty.</p>

       <p>Modifications Copyright 1999 Matt Koss, under the same
           license as above.</p>
     </div>
       \endcode

    If the \\endlegalese command is omitted, QDoc will process the
    \\legalese command but considers the rest of the documentation
    page as the license agreement.

    Ideally, the license text is located with the licensed code.

   Elsewhere, the documentation identified as \e{\\legalese} command
   can be accumulated using \l {generatelist-command} {\\generatelist}
   with \c {legalese-command} as the argument. This is useful for
   generating an overview of the license agreements associated with
   the source code.

    \target warning-command
    \section1 \\warning

    The \\warning command prepends "Warning:" to the command's
    argument, in bold font.

           \code
           / *!
               Qt::HANDLE is a platform-specific handle type
               for system objects. This is  equivalent to
               \c{void *} on Windows and macOS, and to
               \c{unsigned long} on X11.

               \warning Using this type is not portable.
           * /
           \endcode

    QDoc renders this as:

           \quotation
               Qt::HANDLE is a platform-specific handle type
               for system objects. This is  equivalent to
               \c{void *} on Windows and macOS, and to
               \c{unsigned long} on X11.

               \warning Using this type is not portable.
           \endquotation

*/


/*!
    \page 12-0-qdoc-commands-miscellaneous.html
    \previouspage Special Content
    \contentspage QDoc Manual
    \nextpage Creating DITA Maps

    \title Miscellaneous

    These commands provide miscellaneous functions connected to the
    visual appearance of the documentation, and to the process of
    generating the documentation.

    \target annotatedlist-command
    \section1 \\annotatedlist

    The \\annotatedlist command expands to a list of the members of a
    group, each member listed with its \e {brief} text. Below is an
    example from the Qt Reference Documentation:

           \code
           / *!
               ...
               \section1 Drag and Drop Classes

               These classes deal with drag and drop and the necessary mime type
               encoding and decoding.

               \annotatedlist draganddrop

           * /
           \endcode

    This generates a list of all the C++ classes and/or QML types in
    the \e{draganddrop} group. A C++ class or QML type in the
    \e{draganddrop} group will have \e{\\ingroup draganddrop} in its
    \e{\\class} or \e{\\qmltype} comment.


    \target generatelist-command
    \section1 \\generatelist

    The \\generatelist command expands to a list of links to the
    documentation entities in a group. Below is an example from the Qt
    Reference Documentation:

           \code
           / *!
               \page classes.html
               \title All Classes

               For a shorter list that only includes the most
               frequently used classes, see \l{Qt's Main Classes}.

               \generatelist classes Q
           * /
           \endcode

    This generates the \e {All Classes} page. The command accepts the
    following arguments:

    \target table example
    \section2 \c annotatedclasses

    The \c annotatedclasses argument provides a table containing the
    names of all the classes, and a description of each class. Each
    class name is a link to the class's reference documentation. For
    example:

    \table
      \row
        \li QDial
    \li Rounded range control (like a speedometer or potentiometer)
      \row
        \li QDialog
    \li The base class of dialog windows
      \row
        \li QDir
        \li Access to directory structures and their contents
    \endtable

    A C++ class is documented with the \l {class-command} {\\class}
    command. The annotation for the class is taken from the argument
    of the class comment's \l {brief-command} {\\brief} command.

    \section2 \c annotatedexamples

    The \c annotatedexamples argument provides a complete list of all
    examples as a set of tables containing the titles of all the
    examples, and a description of each example. Each title is a
    link to the example's documentation.

    A separate table for each module (that has documented examples)
    is generated, provided that the module has defined a
    navigation.landingpage configuration variable. The \e landingpage
    variable is used as a title for a header that precedes each table.

    \target list example
    \section2 \c {classes <prefix>}

    The \c classes argument provides a complete alphabetical list of
    the classes. The second argument, \c{<prefix>}, is the common
    prefix for the class names. The class names will be sorted on the
    character that follows the common prefix. e.g. The common prefix
    for the Qt classes is \c Q. The common prefix argument is
    optional.  If no common prefix is provided, the class names will
    be sorted on their first character.

    Each class name becomes a link to the class's reference
    documentation. This command is used to generate the
    \e {All Classes} page this way:

    \code
    / *!
        \page classes.html
        \title All Classes
        \ingroup classlists

        \brief Alphabetical list of classes.

        This is a list of all Qt classes. For a list of the classes
        provided for compatibility with Qt3, see \l{Qt3 Support
        Classes}. For classes that have been deprecated, see the
        \l{Obsolete Classes} list.

        \generatelist classes Q
    * /
    \endcode

    A C++ class is documented with the \l {class-command} {\\class}
    command.

    \section2 \c classesbymodule

    When this argument is used, a second argument is required, which
    specifies the module whose classes are to be listed. QDoc
    generates a table containing those classes. Each class is listed
    with the text of its \l{brief-command} {\\brief} command.

    For example, this command can be used on a module page as follows:

    \code
      / *!
          \page phonon-module.html
          \module Phonon
          \title Phonon Module
          \ingroup modules

          \brief Contains namespaces and classes for multimedia functionality.

          \generatelist{classesbymodule Phonon}

      ...

      * /
    \endcode

    Each class that is a member of the specified module must be marked
    with the \l {inmodule-command} {\\inmodule} command in its \\class
    comment.

    \section2 \c qmltypesbymodule

    Similar to \c classesbymodule argument, but used for listing the
    QML types from the QML module specified with the second argument.

    \note Support for this argument was introduced in QDoc 5.6.

    \section2 \c jstypesbymodule

    Similar to \c classesbymodule argument, but used for listing the
    JavaScript types from the module specified with the second argument.

    \note Support for this argument was introduced in QDoc 5.6.

    \section2 \c compatclasses

    The \c compatclasses argument generates a list in alphabetical
    order of the support classes. It is normally used only to
    generate the Qt3 Support Classes page this way:

    \code
    / *!
        \page compatclasses.html
        \title Qt3 Support Classes
        \ingroup classlists

        \brief Enable porting of code from Qt 3 to Qt 4.

        These are the classes that Qt provides for compatibility with Qt
        3. Most of these are provided by the Qt3Support module.

        \generatelist compatclasses
    * /
    \endcode

    A support class is identified in the \\class comment with the \l
    {compat-command} {\\compat} command.

    \section2 \c functionindex

    The \c functionindex argument provides a complete alphabetical
    list of all the documented member functions. It is normally used
    only to generate the \e {Qt function index} page
    this way:

    \code
    / *!
        \page functions.html
        \title All Functions
        \ingroup funclists

        \brief All documented Qt functions listed alphabetically with a
        link to where each one is declared.

        This is the list of all documented member functions and global
        functions in the Qt API. Each function has a link to the
        class or header file where it is declared and documented.

        \generatelist functionindex
    * /
    \endcode

    \section2 \c legalese

    The \c legalese argument tells QDoc to generate a complete list of
    licenses in the documentation. Each license is identified using
    the \l {legalese-command} {\\legalese} command. This command is
    used to generate the \e {Qt license information}
    page this way:

    \code
    / *!
        \page licenses.html
        \title Other Licenses Used in Qt
        \ingroup licensing
        \brief Information about other licenses used for Qt components and third-party code.

        Qt contains some code that is not provided under the
        \l{GNU General Public License (GPL)},
        \l{GNU Lesser General Public License (LGPL)} or the
        \l{Qt Commercial Edition}{Qt Commercial License Agreement}, but rather under
        specific licenses from the original authors. Some pieces of code were developed
        by The Qt Company and others originated from third parties.
        This page lists the licenses used, names the authors, and links
        to the places where it is used.

        The Qt Company gratefully acknowledges these and other contributions
        to Qt. We recommend that programs that use Qt also acknowledge
        these contributions, and quote these license statements in an
        appendix to the documentation.

        See also: \l{Licenses for Fonts Used in Qt for Embedded Linux}

        \generatelist legalese
    * /
    \endcode

    \section2 \c overviews

    The \c overviews argument is used to tell QDoc to generate a list
    by concatenating the contents of all the \l {group-command}
    {\\group} pages. Qt uses it to generate the \e {overviews} page
    this way:

    \code
    / *!
        \page overviews.html

        \title All Overviews and HOWTOs

        \generatelist overviews
    * /
    \endcode

    \section2 \c related

    The \c related argument is used in combination with the \l
    {group-command} {\\group} and \l {ingroup-command} {\\ingroup}
    commands to list all the overviews related to a specified
    group. For example, the page for the \e {Programming with Qt}
    page is generated this way:

    \code
    / *!
        \group qt-basic-concepts
        \title Programming with Qt

        \brief The basic architecture of the Qt cross-platform application and UI framework.

        Qt is a cross-platform application and UI framework for
        writing web-enabled applications for desktop, mobile, and
        embedded operating systems. This page contains links to
        articles and overviews explaining key components and
        techniuqes used in Qt development.

        \generatelist {related}
    * /
    \endcode

    Each page listed on this group page contains the command:

    \code
        \ingroup qt-basic-concepts
    \endcode

    \target if-command
    \section1 \\if

    The \\if command and the corresponding \\endif command
    enclose parts of a QDoc comment that only will be included if
    the condition specified by the command's argument is true.

    The command reads the rest of the line and parses it as an C++ #if
    statement.

           \code
           / *!
               \if defined(opensourceedition)

               \note This edition is for the development of
               \l{Qt Open Source Edition} {Free and Open Source}
               software only; see \l{Qt Commercial Editions}.

               \endif
           * /
           \endcode

    This QDoc comment will only be rendered if the \c
    opensourceedition preprocessor symbol is defined, and specified in
    the \l {defines-variable} {defines} variable in the configuration
    file to make QDoc process the code within #ifdef and #endif:

           \code
               defines = opensourceedition
           \endcode

    You can also define the preprocessor symbol manually on the
    command line. For more information see the documentation of the \l
    {defines-variable} {defines} variable.

    See also \l{endif-command} {\\endif}, \l{else-command} {\\else},
    \l {defines-variable} {defines} and \l {falsehoods-variable}
    {falsehoods}.

    \target endif-command
    \section1 \\endif

    The \\endif command and the corresponding \\if command
    enclose parts of a QDoc comment that will be included if
    the condition specified by the \l {if-command} {\\if} command's
    argument is true.

    For more information, see the documentation of the \l {if-command}
    {\\if} command.

    See also \l{if-command} {\\if}, \l{else-command} {\\else}, \l
    {defines-variable} {defines} and \l {falsehoods-variable}
    {falsehoods}.

    \target else-command
    \section1 \\else

    The \\else command specifies an alternative if the
    condition in the \l {if-command} {\\if} command is false.

    The \\else command can only be used within \l {if-command}
    {\\if...\\endif} commands, but is useful when there is only two
    alternatives.

           \code
           / *!
               The Qt 3 support library is provided to keep old
               source code working.

               In addition to the \c Qt3Support classes, Qt 4 provides
               compatibility functions when it's possible for an old
               API to cohabit with the new one.

               \if !defined(QT3_SUPPORT)
                   \if defined(QT3_SUPPORTWARNINGS)
                       The compiler emits a warning when a
                       compatibility function is called. (This works
                       only with GCC 3.2+ and MSVC 7.)
                   \else
                       To use the Qt 3 support library, you need to
                       have the line QT += qt3support in your .pro
                       file (qmake automatically define the
                       QT3_SUPPORT symbol, turning on compatibility
                       function support).

                       You can also define the symbol manually (for example,
                       if you don't want to link against the \c
                       Qt3Support library), or you can define \c
                       QT3_SUPPORT_WARNINGS instead, telling the
                       compiler to emit a warning when a compatibility
                       function is called. (This works only with GCC
                       3.2+ and MSVC 7.)
                   \endif
               \endif
           * /
           \endcode

    If the \c QT3_SUPPORT is defined, the comment will be rendered
    like this:

           \quotation
               The Qt 3 support library is provided to keep old source
               code working.

               In addition to the Qt3Support classes, Qt 4 provides
               compatibility functions when it's possible for an old
               API to cohabit with the new one.
           \endquotation

    If \c QT3_SUPPORT is not defined but \c QT3_SUPPORT_WARNINGS is
    defined, the comment will be rendered like this:

           \quotation
               The Qt 3 support library is provided to keep old source
               code working.

               In addition to the Qt3Support classes, Qt 4 provides
               compatibility functions when it's possible for an old
               API to cohabit with the new one.

               The compiler emits a warning when a compatibility
               function is called. (This works only with GCC 3.2+ and
               MSVC 7.)
           \endquotation

           If none of the symbols are defined, the comment will be
           rendered as

           \quotation
               The Qt 3 support library is provided to keep old
               source code working.

               In addition to the \c Qt3Support classes, Qt 4 provides
               compatibility functions when it's possible for an old
               API to cohabit with the new one.

               To use the Qt 3 support library, you need to have the
               line QT += qt3support in your .pro file (qmake
               automatically define the QT3_SUPPORT symbol, turning on
               compatibility function support).

               You can also define the symbol manually (e.g., if you
               don't want to link against the \c Qt3Support library),
               or you can define \c QT3_SUPPORT_WARNINGS instead,
               telling the compiler to emit a warning when a
               compatibility function is called. (This works only with
               GCC 3.2+ and MSVC 7.)
           \endquotation

           See also \l{if-command} {\\if}, \l{endif-command} {\\endif}, \l
           {defines-variable} {defines} and \l {falsehoods-variable}
           {falsehoods}.

    \target include-command
    \section1 \\include

    The \\include command sends all or part of the file specified by
    its first argument to the QDoc input stream to be processed as a
    QDoc comment snippet.

    The command is useful when some snippet of commands or text is to
    be used in multiple places in the documentation. Use the \\include
    command wherever you want to insert a snippet into the documentation.
    The file containing the snippet to include must be located under the
    path(s) listed in the \l{sourcedirs-variable}{sourcedirs} QDoc
    configuration variable. It can be either any source file parsed
    by QDoc (or even the same one where \\include command is used), or
    any other text file. To store snippets in a separate file that is
    not meant to be parsed by QDoc, use a file extension that is not
    listed in \l {sources.fileextensions-variable}{sources.fileextensions};
    for example, \c .qdocinc.


    The command can have either one or two arguments. The first
    argument is always a file name. The contents of the file must be
    QDoc input, in other words, a sequence of QDoc commands and text, but
    without the enclosing QDoc comment \c{/}\c{*!} ... \c{*}\c{/} delimiters.
    If you want to include the entire named file, don't use the second
    argument. If you want to include only part of the file, see the
    \l{2-argument-form}{two argument form} below. Here is an example
    of the one argument form:

            \code
            / *!
                \page corefeatures.html
                \title Core Features

                \include examples/signalandslots.qdocinc
                \include examples/objectmodel.qdocinc
                \include examples/layoutmanagement.qdocinc
            * /
            \endcode

    QDoc renders this page \l{corefeatures.html} {as shown here}.

    \target 2-argument-form
    \section2 \\include filename snippet-identifier

    It is a waste of time to make a separate \c .qdocinc file for every
    QDoc include snippet you want to use in multiple places in the
    documentation, especially given that you probably have to put the
    copyright/license notice in every one of these files. So if you
    have a large number of snippets to be included, you can put them all in a
    single file if you want, and surround each one with:
    \code
        //! [snippet-id1]

           QDoc commands and text...

    //! [snippet-id1]

        //! [snippet-id2]

           More QDoc commands and text...

    //! [snippet-id2]
    \endcode

    Then you can use the two-argument form of the command:

    \code
        \input examples/signalandslots.qdocinc snippet-id2
        \input examples/objectmodel.qdocinc another-snippet-id
    \endcode

    It works as expected. The sequence of QDoc commands and text found
    between the two tags with the same name as the second argument is
    sent to the QDoc input stream. You can even have nested snippets.

    \note Snippet identifiers work also within documentation comment
    (\beginqdoc .. \endqdoc) blocks, so it's not necessary to use a
    separate \c .qdocinc file. When processing a comment block, QDoc
    removes any \c {//!} comment lines from the generated output.

    \target meta-command
    \section1 \\meta

    The \\meta command is mainly used for including metadata in DITA
    XML files. It is also used when generating HTML output for specifying
    the \e maintainer(s) of a C++ class.

    The command has two arguments: the first argument is the name of the
    metadata attribute, and the second argument is the
    value for the attribute. Each argument should be enclosed in curly
    brackets, as shown in this example:

    \code
    / *!
        \class QWidget
        \brief The QWidget class is the base class of all user interface objects.

        \ingroup basicwidgets

        \meta {technology} {User Interface}
<<<<<<< HEAD
        \meta {platform} {OS X 10.6}
=======
        \meta {platform} {macOS 10.6}
        \meta {platform} {Symbian}
>>>>>>> a9e5e09f
        \meta {platform} {MeeGo}
        \meta {audience} {user}
        \meta {audience} {programmer}
        \meta {audience} {designer}
    * /
    \endcode

    When running QDoc to generate HTML, the example above will have no
    effect on the generated output, but if you run QDoc to generate
    DITA XML, the example will generate the following:

    \code
    <?xml version="1.0" encoding="UTF-8"?>
    <!DOCTYPE cxxClass PUBLIC "-//NOKIA//DTD DITA C++ API Class Reference Type v0.6.0//EN" "dtd/cxxClass.dtd">
    <!--qwidget.cpp-->
    <cxxClass id="id-9a14268e-6b09-4eee-b940-21a00a0961df">
       <apiName>QWidget</apiName>
       <shortdesc>the QWidget class is the base class of all user interface objects.</shortdesc>
       <prolog>
           <author>Qt Development Frameworks</author>
           <publisher>Qt Project</publisher>
           <copyright>
               <copyryear year="2016"/>
               <copyrholder>Qt Project</copyrholder>
           </copyright>
           <permissions view="all"/>
           <metadata>
               <audience type="designer"/>
               <audience type="programmer"/>
               <audience type="user"/>
               <category>Class reference</category>
               <prodinfo>
                   <prodname>Qt Reference Documentation</prodname>
                   <vrmlist>
                       <vrm version="4" release="7" modification="3"/>
                   </vrmlist>
                   <component>QtGui</component>
               </prodinfo>
               <othermeta name="platform" content="MeeGo"/>
<<<<<<< HEAD
               <othermeta name="platform" content="OS X 10.6"/>
=======
               <othermeta name="platform" content="Symbian"/>
               <othermeta name="platform" content="macOS 10.6"/>
>>>>>>> a9e5e09f
               <othermeta name="technology" content="User Interface"/>
           </metadata>
       </prolog>
    \endcode

    In the example output, several values have been set using default
    values obtained from the QDoc configuration file. See \l
    {Generating DITA XML Output} for details.

    \target noautolist-command
    \section1 \\noautolist

    The \\noautolist command indicates that the annotated list of C++
    classes or QML types, which is automatically generated at the
    bottom of the C++ or QML module page should be omitted, because
    the classes or types have been listed manually. This command can
    also be used with the \l {group-command}{\\group} command to omit
    the list of group members, when they are listed manually.

    The command must stand on its own line. See \l {Qt Sensors QML Types} for
    an example. The page is generated from \c {qtsensors5.qdoc}. There you will
    find a qdoc comment containing the \c{\qmlmodule} command for the QtSensors
    module. The same qdoc comment contains two \c {\annotated-list} commands to
    list the QML types in two separate groups. The QML types have been divided
    into these two groups because it makes more sense to list them this way than
    it does to list them in a single alphabetical list. At the bottom of the
    comment, \c {\noautolist} has been used to tell qdoc not to generate the
    automatic annotated list.

    This command was introduced in QDoc 5.6.

    \target omit-command
    \section1 \\omit

    The \\omit command and the corresponding \\endomit command
    delimit parts of the documentation that you want QDoc to skip. For
    example:

            \code
            / *!
                \table
                \row
                    \li Basic Widgets
                    \li Basic GUI widgets such as buttons, comboboxes
                       and scrollbars.

                \omit
                \row
                    \li Component Model
                    \li Interfaces and helper classes for the Qt
                       Component Model.
                \endomit

                \row
                    \li Database Classes
                    \li Database related classes, e.g. for SQL databases.
                \endtable
            * /
            \endcode

    QDoc renders this as:

            \raw HTML
                <table align="center" cellpadding="2"
                    cellspacing="1" border="0">

                <tr valign="top" bgcolor="#d0d0d0">
                    <td>Basic Widgets</td>
                    <td>Basic GUI widgets such as buttons, comboboxes
                       and scrollbars.</td>
                </tr>

                <tr valign="top" bgcolor="#c0c0c0">
                    <td>Database Classes</td>
                    <td>Database related classes, e.g. for SQL databases.</td>
                </tr>
                </table>
            \endraw

    \target raw-command
    \section1 \\raw \span {class="newStuff"} {(avoid)}

    The \\raw command and the corresponding
    \\endraw command delimit a block of raw mark-up language code.

    \note Avoid using this command if possible, because it generates
    DITA XML code that causes problems. If you are trying to generate
    special table or list behavior, try to get the behavior you want
    using the \l {span-command} {\\span} and \l {div-command} {\\div}
    commands in your \l {table-command} {\\table} or \l {list-command}
    {\\list}.

    The command takes an argument specifying the code's format.
    Currently, the only supported format is HTML.

    The \\raw command is useful if you want some special HTML effects
    in your documentation.

           \code
           / *!
               Qt has some predefined QColor objects.

               \raw HTML
               <style type="text/css" id="colorstyles">
               #color-blue { background-color: #0000ff; color: #ffffff }
               #color-darkBlue { background-color: #000080; color: #ffffff }
               #color-cyan { background-color: #00ffff; color: #000000 }
               </style>

               <p>
               <tt id="color-blue">Blue(#0000ff)</tt>,
               <tt id="color-darkBlue">dark blue(#000080)</tt> and
               <tt id="color-cyan">cyan(#00ffff)</tt>.
           </p>
               \endraw
           * /
           \endcode

    QDoc renders this as:

           \quotation
               Qt has some predefined QColor objects.

               \raw HTML
               <style type="text/css" id="colorstyles">
               #color-blue { background-color: #0000ff; color: #ffffff }
               #color-darkBlue { background-color: #000080; color: #ffffff }
               #color-cyan { background-color: #00ffff; color: #000000 }
               </style>

               <p>
               <tt id="color-blue">Blue(#0000ff)</tt>,
               <tt id="color-darkBlue">dark blue(#000080)</tt> and
               <tt id="color-cyan">cyan(#00ffff)</tt>.
           </p>
               \endraw
           \endquotation

    \note But you can achieve the exact same thing using qdoc
    commands. In this case, all you have to do is include the color
    styles in your style.css file. Then you can write:

       \code
           \tt {\span {id="color-blue"} {Blue(#0000ff)}},
           \tt {\span {id="color-darkBlue"} {dark blue(#000080)}} and
           \tt {\span {id="color-cyan"} {cyan(#00ffff)}}.
       \endcode

       ...which is rendered as:

           \tt {\span {id="color-blue"} {Blue(#0000ff)}},
           \tt {\span {id="color-darkBlue"} {dark blue(#000080)}} and
           \tt {\span {id="color-cyan"} {cyan(#00ffff)}}.

    \target unicode-command
    \section1 \\unicode

    The \\unicode command allows you to insert an arbitrary Unicode
    character in the document.

    The command takes an argument specifying the character as an
    integer. By default, base 10 is assumed, unless a '0x' or '0'
    prefix is specified (for base 16 and 8, respectively). For
    example:

           \code
                O G\unicode{0xEA}nio e as Rosas

                \unicode 0xC0 table en famille avec 15 \unicode 0x20AC par jour

                \unicode 0x3A3 \e{a}\sub{\e{i}}
           \endcode

    QDoc renders this as:

           \quotation
                O G\unicode{0xEA}nio e as Rosas

                \unicode 0xC0 table en famille avec 15 \unicode 0x20AC par jour

                \unicode 0x3A3 \e{a}\sub{\e{i}}
           \endquotation
*/
<|MERGE_RESOLUTION|>--- conflicted
+++ resolved
@@ -3871,12 +3871,7 @@
         \ingroup basicwidgets
 
         \meta {technology} {User Interface}
-<<<<<<< HEAD
-        \meta {platform} {OS X 10.6}
-=======
         \meta {platform} {macOS 10.6}
-        \meta {platform} {Symbian}
->>>>>>> a9e5e09f
         \meta {platform} {MeeGo}
         \meta {audience} {user}
         \meta {audience} {programmer}
@@ -3916,12 +3911,7 @@
                    <component>QtGui</component>
                </prodinfo>
                <othermeta name="platform" content="MeeGo"/>
-<<<<<<< HEAD
-               <othermeta name="platform" content="OS X 10.6"/>
-=======
-               <othermeta name="platform" content="Symbian"/>
                <othermeta name="platform" content="macOS 10.6"/>
->>>>>>> a9e5e09f
                <othermeta name="technology" content="User Interface"/>
            </metadata>
        </prolog>
