/****************************************************************************
**
** Copyright (C) 2016 The Qt Company Ltd.
** Contact: https://www.qt.io/licensing/
**
** This file is part of the tools applications of the Qt Toolkit.
**
** $QT_BEGIN_LICENSE:GPL-EXCEPT$
** Commercial License Usage
** Licensees holding valid commercial Qt licenses may use this file in
** accordance with the commercial license agreement provided with the
** Software or, alternatively, in accordance with the terms contained in
** a written agreement between you and The Qt Company. For licensing terms
** and conditions see https://www.qt.io/terms-conditions. For further
** information use the contact form at https://www.qt.io/contact-us.
**
** GNU General Public License Usage
** Alternatively, this file may be used under the terms of the GNU
** General Public License version 3 as published by the Free Software
** Foundation with exceptions as appearing in the file LICENSE.GPL3-EXCEPT
** included in the packaging of this file. Please review the following
** information to ensure the GNU General Public License requirements will
** be met: https://www.gnu.org/licenses/gpl-3.0.html.
**
** $QT_END_LICENSE$
**
****************************************************************************/

#include "config.h"
#include "doc.h"
#include "codemarker.h"
#include "editdistance.h"
#include "openedlist.h"
#include "quoter.h"
#include "text.h"
#include "atom.h"
#include "tokenizer.h"
#include "loggingcategory.h"
#include <qdatetime.h>
#include <qfile.h>
#include <qfileinfo.h>
#include <qhash.h>
#include <qtextstream.h>
#include <qregexp.h>
#include <ctype.h>
#include <limits.h>
#include <qdebug.h>
#include "generator.h"

QT_BEGIN_NAMESPACE

Q_GLOBAL_STATIC(QSet<QString>, null_Set_QString)
Q_GLOBAL_STATIC(TopicList, nullTopicList)
Q_GLOBAL_STATIC(QStringList, null_QStringList)
Q_GLOBAL_STATIC(QList<Text>, null_QList_Text)
Q_GLOBAL_STATIC(QStringMultiMap, null_QStringMultiMap)

struct Macro
{
    QString defaultDef;
    Location defaultDefLocation;
    QStringMap otherDefs;
    int numParams;
};

enum {
    CMD_A,
    CMD_ANNOTATEDLIST,
    CMD_B,
    CMD_BADCODE,
    CMD_BOLD,
    CMD_BR,
    CMD_BRIEF,
    CMD_C,
    CMD_CAPTION,
    CMD_CODE,
    CMD_CODELINE,
    CMD_DIV,
    CMD_DOTS,
    CMD_E,
    CMD_ELSE,
    CMD_ENDCODE,
    CMD_ENDDIV,
    CMD_ENDFOOTNOTE,
    CMD_ENDIF,
    CMD_ENDLEGALESE,
    CMD_ENDLINK,
    CMD_ENDLIST,
    CMD_ENDMAPREF,
    CMD_ENDOMIT,
    CMD_ENDQUOTATION,
    CMD_ENDRAW,
    CMD_ENDSECTION1,
    CMD_ENDSECTION2,
    CMD_ENDSECTION3,
    CMD_ENDSECTION4,
    CMD_ENDSIDEBAR,
    CMD_ENDTABLE,
    CMD_ENDTOPICREF,
    CMD_FOOTNOTE,
    CMD_GENERATELIST,
    CMD_GRANULARITY,
    CMD_HEADER,
    CMD_HR,
    CMD_I,
    CMD_IF,
    CMD_IMAGE,
    CMD_IMPORTANT,
    CMD_INCLUDE,
    CMD_INLINEIMAGE,
    CMD_INDEX,
    CMD_INPUT,
    CMD_KEYWORD,
    CMD_L,
    CMD_LEGALESE,
    CMD_LI,
    CMD_LINK,
    CMD_LIST,
    CMD_MAPREF,
    CMD_META,
    CMD_NEWCODE,
    CMD_NOTE,
    CMD_O,
    CMD_OLDCODE,
    CMD_OMIT,
    CMD_OMITVALUE,
    CMD_OVERLOAD,
    CMD_PRINTLINE,
    CMD_PRINTTO,
    CMD_PRINTUNTIL,
    CMD_QUOTATION,
    CMD_QUOTEFILE,
    CMD_QUOTEFROMFILE,
    CMD_QUOTEFUNCTION,
    CMD_RAW,
    CMD_ROW,
    CMD_SA,
    CMD_SECTION1,
    CMD_SECTION2,
    CMD_SECTION3,
    CMD_SECTION4,
    CMD_SIDEBAR,
    CMD_SINCELIST,
    CMD_SKIPLINE,
    CMD_SKIPTO,
    CMD_SKIPUNTIL,
    CMD_SNIPPET,
    CMD_SPAN,
    CMD_SUB,
    CMD_SUP,
    CMD_TABLE,
    CMD_TABLEOFCONTENTS,
    CMD_TARGET,
    CMD_TOPICREF,
    CMD_TT,
    CMD_UICONTROL,
    CMD_UNDERLINE,
    CMD_UNICODE,
    CMD_VALUE,
    CMD_WARNING,
    CMD_QML,
    CMD_ENDQML,
    CMD_CPP,
    CMD_ENDCPP,
    CMD_QMLTEXT,
    CMD_ENDQMLTEXT,
    CMD_CPPTEXT,
    CMD_ENDCPPTEXT,
    CMD_JS,
    CMD_ENDJS,
    NOT_A_CMD
};

static struct {
    const char *english;
    int no;
    QString *alias;
} cmds[] = {
    { "a", CMD_A, nullptr },
    { "annotatedlist", CMD_ANNOTATEDLIST, nullptr },
    { "b", CMD_B, nullptr },
    { "badcode", CMD_BADCODE, nullptr },
    { "bold", CMD_BOLD, nullptr },
    { "br", CMD_BR, nullptr },
    { "brief", CMD_BRIEF, nullptr },
    { "c", CMD_C, nullptr },
    { "caption", CMD_CAPTION, nullptr },
    { "code", CMD_CODE, nullptr },
    { "codeline", CMD_CODELINE, nullptr },
    { "div", CMD_DIV, nullptr},
    { "dots", CMD_DOTS, nullptr },
    { "e", CMD_E, nullptr },
    { "else", CMD_ELSE, nullptr },
    { "endcode", CMD_ENDCODE, nullptr },
    { "enddiv", CMD_ENDDIV, nullptr },
    { "endfootnote", CMD_ENDFOOTNOTE, nullptr },
    { "endif", CMD_ENDIF, nullptr },
    { "endlegalese", CMD_ENDLEGALESE, nullptr },
    { "endlink", CMD_ENDLINK, nullptr },
    { "endlist", CMD_ENDLIST, nullptr },
    { "endmapref", CMD_ENDMAPREF, nullptr },
    { "endomit", CMD_ENDOMIT, nullptr },
    { "endquotation", CMD_ENDQUOTATION, nullptr },
    { "endraw", CMD_ENDRAW, nullptr },
    { "endsection1", CMD_ENDSECTION1, nullptr },  // ### don't document for now
    { "endsection2", CMD_ENDSECTION2, nullptr },  // ### don't document for now
    { "endsection3", CMD_ENDSECTION3, nullptr },  // ### don't document for now
    { "endsection4", CMD_ENDSECTION4, nullptr },  // ### don't document for now
    { "endsidebar", CMD_ENDSIDEBAR, nullptr },
    { "endtable", CMD_ENDTABLE, nullptr },
    { "endtopicref", CMD_ENDTOPICREF, nullptr },
    { "footnote", CMD_FOOTNOTE, nullptr },
    { "generatelist", CMD_GENERATELIST, nullptr },
    { "granularity", CMD_GRANULARITY, nullptr }, // ### don't document for now
    { "header", CMD_HEADER, nullptr },
    { "hr", CMD_HR, nullptr },
    { "i", CMD_I, nullptr},
    { "if", CMD_IF, nullptr },
    { "image", CMD_IMAGE, nullptr },
    { "important", CMD_IMPORTANT, nullptr },
    { "include", CMD_INCLUDE, nullptr },
    { "inlineimage", CMD_INLINEIMAGE, nullptr },
    { "index", CMD_INDEX, nullptr }, // ### don't document for now
    { "input", CMD_INPUT, nullptr },
    { "keyword", CMD_KEYWORD, nullptr },
    { "l", CMD_L, nullptr },
    { "legalese", CMD_LEGALESE, nullptr},
    { "li", CMD_LI, nullptr},
    { "link", CMD_LINK, nullptr },
    { "list", CMD_LIST, nullptr },
    { "mapref", CMD_MAPREF, nullptr },
    { "meta", CMD_META, nullptr },
    { "newcode", CMD_NEWCODE, nullptr },
    { "note", CMD_NOTE, nullptr },
    { "o", CMD_O, nullptr },
    { "oldcode", CMD_OLDCODE, nullptr },
    { "omit", CMD_OMIT, nullptr },
    { "omitvalue", CMD_OMITVALUE, nullptr },
    { "overload", CMD_OVERLOAD, nullptr },
    { "printline", CMD_PRINTLINE, nullptr },
    { "printto", CMD_PRINTTO, nullptr },
    { "printuntil", CMD_PRINTUNTIL, nullptr },
    { "quotation", CMD_QUOTATION, nullptr },
    { "quotefile", CMD_QUOTEFILE, nullptr },
    { "quotefromfile", CMD_QUOTEFROMFILE, nullptr },
    { "quotefunction", CMD_QUOTEFUNCTION, nullptr },
    { "raw", CMD_RAW, nullptr },
    { "row", CMD_ROW, nullptr },
    { "sa", CMD_SA, nullptr },
    { "section1", CMD_SECTION1, nullptr },
    { "section2", CMD_SECTION2, nullptr },
    { "section3", CMD_SECTION3, nullptr },
    { "section4", CMD_SECTION4, nullptr },
    { "sidebar", CMD_SIDEBAR, nullptr },
    { "sincelist", CMD_SINCELIST, nullptr },
    { "skipline", CMD_SKIPLINE, nullptr },
    { "skipto", CMD_SKIPTO, nullptr },
    { "skipuntil", CMD_SKIPUNTIL, nullptr },
    { "snippet", CMD_SNIPPET, nullptr },
    { "span", CMD_SPAN, nullptr },
    { "sub", CMD_SUB, nullptr },
    { "sup", CMD_SUP, nullptr },
    { "table", CMD_TABLE, nullptr },
    { "tableofcontents", CMD_TABLEOFCONTENTS, nullptr },
    { "target", CMD_TARGET, nullptr },
    { "topicref", CMD_TOPICREF, nullptr },
    { "tt", CMD_TT, nullptr },
    { "uicontrol", CMD_UICONTROL, nullptr },
    { "underline", CMD_UNDERLINE, nullptr },
    { "unicode", CMD_UNICODE, nullptr },
    { "value", CMD_VALUE, nullptr },
    { "warning", CMD_WARNING, nullptr },
    { "qml", CMD_QML, nullptr },
    { "endqml", CMD_ENDQML, nullptr },
    { "cpp", CMD_CPP, nullptr },
    { "endcpp", CMD_ENDCPP, nullptr },
    { "qmltext", CMD_QMLTEXT, nullptr },
    { "endqmltext", CMD_ENDQMLTEXT, nullptr },
    { "cpptext", CMD_CPPTEXT, nullptr },
    { "endcpptext", CMD_ENDCPPTEXT, nullptr },
    { "js", CMD_JS, nullptr },
    { "endjs", CMD_ENDJS, nullptr},
    { nullptr, 0, nullptr }
};

typedef QHash<QString, int> QHash_QString_int;
typedef QHash<QString, Macro> QHash_QString_Macro;

Q_GLOBAL_STATIC(QStringMap, aliasMap)
Q_GLOBAL_STATIC(QHash_QString_int, cmdHash)
Q_GLOBAL_STATIC(QHash_QString_Macro, macroHash)

class DocPrivateExtra
{
public:
    Doc::Sections       granularity_;
    Doc::Sections       section_; // ###
    QList<Atom*>        tableOfContents_;
    QVector<int>        tableOfContentsLevels_;
    QList<Atom*>        keywords_;
    QList<Atom*>        targets_;
    QStringMultiMap     metaMap_;

    DocPrivateExtra()
        : granularity_(Doc::Part)
        , section_(Doc::NoSection)
    { }
};

struct Shared // ### get rid of
{
    Shared()
        : count(1) { }
    void ref() { ++count; }
    bool deref() { return (--count == 0); }

    int count;
};

static QString cleanLink(const QString &link)
{
    int colonPos = link.indexOf(':');
    if ((colonPos == -1) ||
            (!link.startsWith("file:") && !link.startsWith("mailto:")))
        return link;
    return link.mid(colonPos + 1).simplified();
}

typedef QMap<QString, ArgList> CommandMap;

class DocPrivate : public Shared
{
public:
    DocPrivate(const Location& start = Location::null,
               const Location& end = Location::null,
               const QString& source = QString());
    ~DocPrivate();

    void addAlso(const Text& also);
    void constructExtra();
    bool isEnumDocSimplifiable() const;

    // ### move some of this in DocPrivateExtra
    Location start_loc;
    Location end_loc;
    QString src;
    Text text;
    QSet<QString> params;
    QList<Text> alsoList;
    QStringList enumItemList;
    QStringList omitEnumItemList;
    QSet<QString> metacommandsUsed;
    CommandMap metaCommandMap;
    bool hasLegalese : 1;
    bool hasSectioningUnits : 1;
    DocPrivateExtra *extra;
    TopicList topics_;
    DitaRefList ditamap_;
};

DocPrivate::DocPrivate(const Location& start,
                       const Location& end,
                       const QString& source)
    : start_loc(start),
      end_loc(end),
      src(source),
      hasLegalese(false),
      hasSectioningUnits(false),
      extra(nullptr)
{
    // nothing.
}

/*!
  If the doc is a ditamap, the destructor deletes each element
  in the ditamap structure. These were allocated as needed.
 */
DocPrivate::~DocPrivate()
{
    delete extra;
    foreach (DitaRef* t, ditamap_) {
        delete t;
    }
}

void DocPrivate::addAlso(const Text& also)
{
    alsoList.append(also);
}

void DocPrivate::constructExtra()
{
    if (extra == nullptr)
        extra = new DocPrivateExtra;
}

bool DocPrivate::isEnumDocSimplifiable() const
{
    bool justMetColon = false;
    int numValueTables = 0;

    const Atom *atom = text.firstAtom();
    while (atom) {
        if (atom->type() == Atom::AutoLink || atom->type() == Atom::String) {
            justMetColon = atom->string().endsWith(QLatin1Char(':'));
        }
        else if ((atom->type() == Atom::ListLeft) &&
                 (atom->string() == ATOM_LIST_VALUE)) {
            if (justMetColon || numValueTables > 0)
                return false;
            ++numValueTables;
        }
        atom = atom->next();
    }
    return true;
}

class DocParser
{
    Q_DECLARE_TR_FUNCTIONS(QDoc::DocParser)

public:
    void parse(const QString &source,
               DocPrivate *docPrivate,
               const QSet<QString> &metaCommandSet,
               const QSet<QString>& possibleTopics);

    static int endCmdFor(int cmd);
    static QString cmdName(int cmd);
    static QString endCmdName(int cmd);
    static QString untabifyEtc(const QString& str);
    static int indentLevel(const QString& str);
    static QString unindent(int level, const QString& str);
    static QString slashed(const QString& str);

    static int tabSize;
    static QStringList exampleFiles;
    static QStringList exampleDirs;
    static QStringList sourceFiles;
    static QStringList sourceDirs;
    static bool quoting;

private:
    Location& location();
    QString detailsUnknownCommand(const QSet<QString>& metaCommandSet,
                                  const QString& str);
    void insertTarget(const QString& target, bool keyword);
    void include(const QString& fileName, const QString& identifier);
    void startFormat(const QString& format, int cmd);
    bool openCommand(int cmd);
    bool closeCommand(int endCmd);
    void startSection(Doc::Sections unit, int cmd);
    void endSection(int unit, int endCmd);
    void parseAlso();
    void append(const QString &string);
    void append(Atom::AtomType type, const QString& string = QString());
    void append(Atom::AtomType type, const QString& p1, const QString& p2);
    void append(const QString& p1, const QString& p2);
    void appendChar(QChar ch);
    void appendWord(const QString &word);
    void appendToCode(const QString &code);
    void appendToCode(const QString &code, Atom::AtomType defaultType);
    void startNewPara();
    void enterPara(Atom::AtomType leftType = Atom::ParaLeft,
                   Atom::AtomType rightType = Atom::ParaRight,
                   const QString& string = QString());
    void leavePara();
    void leaveValue();
    void leaveValueList();
    void leaveTableRow();
    CodeMarker *quoteFromFile();
    bool expandMacro();
    void expandMacro(const QString& name, const QString& def, int numParams);
    QString expandMacroToString(const QString &name, const QString &def, int numParams, const QString &matchExpr);
    Doc::Sections getSectioningUnit();
    QString getArgument(bool verbatim = false);
    QString getBracedArgument(bool verbatim);
    QString getBracketedArgument();
    QString getOptionalArgument();
    QString getRestOfLine();
    QString getMetaCommandArgument(const QString &cmdStr);
    QString getUntilEnd(int cmd);
    QString getCode(int cmd, CodeMarker *marker, const QString &argStr = QString());
    QString getUnmarkedCode(int cmd);

    bool isBlankLine();
    bool isLeftBraceAhead();
    bool isLeftBracketAhead();
    void skipSpacesOnLine();
    void skipSpacesOrOneEndl();
    void skipAllSpaces();
    void skipToNextPreprocessorCommand();
    static bool isCode(const Atom *atom);
    static bool isQuote(const Atom *atom);

    QStack<int> openedInputs;

    QString input_;
    int pos;
    int backslashPos;
    int endPos;
    int len;
    Location cachedLoc;
    int cachedPos;

    DocPrivate* priv;
    enum ParagraphState {
        OutsideParagraph,
        InSingleLineParagraph,
        InMultiLineParagraph
    };
    ParagraphState paraState;
    bool inTableHeader;
    bool inTableRow;
    bool inTableItem;
    bool indexStartedPara; // ### rename
    Atom::AtomType pendingParaLeftType;
    Atom::AtomType pendingParaRightType;
    QString pendingParaString;

    int braceDepth;
    Doc::Sections currentSection;
    QMap<QString, Location> targetMap_;
    QMap<int, QString> pendingFormats;
    QStack<int> openedCommands;
    QStack<OpenedList> openedLists;
    Quoter quoter;
    QStack<DitaRef*> ditarefs_;
    Atom *lastAtom;
};

int DocParser::tabSize;
QStringList DocParser::exampleFiles;
QStringList DocParser::exampleDirs;
QStringList DocParser::sourceFiles;
QStringList DocParser::sourceDirs;
bool DocParser::quoting = false;

/*!
  Parse the \a source string to build a Text data structure
  in \a docPrivate. The Text data structure is a linked list
  of Atoms.

  \a metaCommandSet is the set of metacommands that may be
  found in \a source. These metacommands are not markup text
  commands. They are topic commands and related metacommands.
 */
void DocParser::parse(const QString& source,
                      DocPrivate *docPrivate,
                      const QSet<QString>& metaCommandSet,
                      const QSet<QString>& possibleTopics)
{
    input_ = source;
    pos = 0;
    len = input_.length();
    cachedLoc = docPrivate->start_loc;
    cachedPos = 0;
    priv = docPrivate;
    priv->text << Atom::Nop;
    priv->topics_.clear();

    paraState = OutsideParagraph;
    inTableHeader = false;
    inTableRow = false;
    inTableItem = false;
    indexStartedPara = false;
    pendingParaLeftType = Atom::Nop;
    pendingParaRightType = Atom::Nop;

    braceDepth = 0;
    currentSection = Doc::NoSection;
    openedCommands.push(CMD_OMIT);
    quoter.reset();

    CodeMarker *marker = nullptr;
    Atom *currentLinkAtom = nullptr;
    QString p1, p2;
    QStack<bool> preprocessorSkipping;
    int numPreprocessorSkipping = 0;

    while (pos < len) {
        QChar ch = input_.at(pos);

        switch (ch.unicode()) {
        case '\\': {
            QString cmdStr;
            backslashPos = pos;
            pos++;
            while (pos < len) {
                ch = input_.at(pos);
                if (ch.isLetterOrNumber()) {
                    cmdStr += ch;
                    pos++;
                }
                else {
                    break;
                }
            }
            endPos = pos;
            if (cmdStr.isEmpty()) {
                if (pos < len) {
                    enterPara();
                    if (input_.at(pos).isSpace()) {
                        skipAllSpaces();
                        appendChar(QLatin1Char(' '));
                    }
                    else {
                        appendChar(input_.at(pos++));
                    }
                }
            }
            else {
                // Ignore quoting atoms to make appendToCode()
                // append to the correct atom.
                if (!quoting || !isQuote(priv->text.lastAtom()))
                    lastAtom = priv->text.lastAtom();

                int cmd = cmdHash()->value(cmdStr,NOT_A_CMD);
                switch (cmd) {
                case CMD_A:
                    enterPara();
                    p1 = getArgument();
                    append(Atom::FormattingLeft,ATOM_FORMATTING_PARAMETER);
                    append(Atom::String, p1);
                    append(Atom::FormattingRight,ATOM_FORMATTING_PARAMETER);
                    priv->params.insert(p1);
                    break;
                case CMD_BADCODE:
                    leavePara();
                    append(Atom::CodeBad, getCode(CMD_BADCODE, marker, getMetaCommandArgument(cmdStr)));
                    break;
                case CMD_BR:
                    enterPara();
                    append(Atom::BR);
                    break;
                case CMD_BOLD:
                    location().warning(tr("'\\bold' is deprecated. Use '\\b'"));
                    Q_FALLTHROUGH();
                case CMD_B:
                    startFormat(ATOM_FORMATTING_BOLD, cmd);
                    break;
                case CMD_BRIEF:
                    leavePara();
                    enterPara(Atom::BriefLeft, Atom::BriefRight);
                    break;
                case CMD_C:
                    enterPara();
                    p1 = untabifyEtc(getArgument(true));
                    marker = CodeMarker::markerForCode(p1);
                    append(Atom::C, marker->markedUpCode(p1, nullptr, location()));
                    break;
                case CMD_CAPTION:
                    leavePara();
                    enterPara(Atom::CaptionLeft, Atom::CaptionRight);
                    break;
                case CMD_CODE:
                    leavePara();
<<<<<<< HEAD
                    append(Atom::Code, getCode(CMD_CODE, nullptr));
=======
                    append(Atom::Code, getCode(CMD_CODE, 0, getMetaCommandArgument(cmdStr)));
>>>>>>> 1410f2cf
                    break;
                case CMD_QML:
                    leavePara();
                    append(Atom::Qml, getCode(CMD_QML,
                                              CodeMarker::markerForLanguage(QLatin1String("QML")),
                                              getMetaCommandArgument(cmdStr)));
                    break;
                case CMD_QMLTEXT:
                    append(Atom::QmlText);
                    break;
                case CMD_JS:
                    leavePara();
                    append(Atom::JavaScript, getCode(CMD_JS,
                                                     CodeMarker::markerForLanguage(QLatin1String("JavaScript")),
                                                     getMetaCommandArgument(cmdStr)));
                    break;
                case CMD_DIV:
                    leavePara();
                    p1 = getArgument(true);
                    append(Atom::DivLeft, p1);
                    openedCommands.push(cmd);
                    break;
                case CMD_ENDDIV:
                    leavePara();
                    append(Atom::DivRight);
                    closeCommand(cmd);
                    break;
                case CMD_CODELINE:
                    if (quoting) {
                        append(Atom::CodeQuoteCommand, cmdStr);
                        append(Atom::CodeQuoteArgument, " ");
                    }
                    if (isCode(lastAtom) && lastAtom->string().endsWith("\n\n"))
                        lastAtom->chopString();
                    appendToCode("\n");
                    break;
                case CMD_DOTS: {
                    QString arg = getOptionalArgument();
                    if (arg.isEmpty())
                        arg = "4";
                    if (quoting) {
                        append(Atom::CodeQuoteCommand, cmdStr);
                        append(Atom::CodeQuoteArgument, arg);
                    }
                    if (isCode(lastAtom) && lastAtom->string().endsWith("\n\n"))
                        lastAtom->chopString();

                    int indent = arg.toInt();
                    for (int i = 0; i < indent; ++i)
                        appendToCode(" ");
                    appendToCode("...\n");
                    break;
                }
                case CMD_ELSE:
                    if (preprocessorSkipping.size() > 0) {
                        if (preprocessorSkipping.top()) {
                            --numPreprocessorSkipping;
                        } else {
                            ++numPreprocessorSkipping;
                        }
                        preprocessorSkipping.top() = !preprocessorSkipping.top();
                        (void)getRestOfLine(); // ### should ensure that it's empty
                        if (numPreprocessorSkipping)
                            skipToNextPreprocessorCommand();
                    } else {
                        location().warning(tr("Unexpected '\\%1'").arg(cmdName(CMD_ELSE)));
                    }
                    break;
                case CMD_ENDCODE:
                    closeCommand(cmd);
                    break;
                case CMD_ENDQML:
                    closeCommand(cmd);
                    break;
                case CMD_ENDQMLTEXT:
                    append(Atom::EndQmlText);
                    break;
                case CMD_ENDJS:
                    closeCommand(cmd);
                    break;
                case CMD_ENDFOOTNOTE:
                    if (closeCommand(cmd)) {
                        leavePara();
                        append(Atom::FootnoteRight);
                        paraState = InMultiLineParagraph; // ###
                    }
                    break;
                case CMD_ENDIF:
                    if (preprocessorSkipping.count() > 0) {
                        if (preprocessorSkipping.pop())
                            --numPreprocessorSkipping;
                        (void)getRestOfLine(); // ### should ensure that it's empty
                        if (numPreprocessorSkipping)
                            skipToNextPreprocessorCommand();
                    } else {
                        location().warning(tr("Unexpected '\\%1'").arg(cmdName(CMD_ENDIF)));
                    }
                    break;
                case CMD_ENDLEGALESE:
                    if (closeCommand(cmd)) {
                        leavePara();
                        append(Atom::LegaleseRight);
                    }
                    break;
                case CMD_ENDLINK:
                    if (closeCommand(cmd)) {
                        if (priv->text.lastAtom()->type() == Atom::String
                                && priv->text.lastAtom()->string().endsWith(QLatin1Char(' ')))
                            priv->text.lastAtom()->chopString();
                        append(Atom::FormattingRight, ATOM_FORMATTING_LINK);
                    }
                    break;
                case CMD_ENDLIST:
                    if (closeCommand(cmd)) {
                        leavePara();
                        if (openedLists.top().isStarted()) {
                            append(Atom::ListItemRight,
                                   openedLists.top().styleString());
                            append(Atom::ListRight,
                                   openedLists.top().styleString());
                        }
                        openedLists.pop();
                    }
                    break;
                case CMD_ENDMAPREF:
                case CMD_ENDTOPICREF:
                    if (closeCommand(cmd))
                        ditarefs_.pop();
                    break;
                case CMD_ENDOMIT:
                    closeCommand(cmd);
                    break;
                case CMD_ENDQUOTATION:
                    if (closeCommand(cmd)) {
                        leavePara();
                        append(Atom::QuotationRight);
                    }
                    break;
                case CMD_ENDRAW:
                    location().warning(tr("Unexpected '\\%1'").arg(cmdName(CMD_ENDRAW)));
                    break;
                case CMD_ENDSECTION1:
                    endSection(Doc::Section1, cmd);
                    break;
                case CMD_ENDSECTION2:
                    endSection(Doc::Section2, cmd);
                    break;
                case CMD_ENDSECTION3:
                    endSection(Doc::Section3, cmd);
                    break;
                case CMD_ENDSECTION4:
                    endSection(Doc::Section4, cmd);
                    break;
                case CMD_ENDSIDEBAR:
                    if (closeCommand(cmd)) {
                        leavePara();
                        append(Atom::SidebarRight);
                    }
                    break;
                case CMD_ENDTABLE:
                    if (closeCommand(cmd)) {
                        leaveTableRow();
                        append(Atom::TableRight);
                    }
                    break;
                case CMD_FOOTNOTE:
                    if (openCommand(cmd)) {
                        enterPara();
                        append(Atom::FootnoteLeft);
                        paraState = OutsideParagraph;
                    }
                    break;
                case CMD_ANNOTATEDLIST:
                    append(Atom::AnnotatedList, getArgument());
                    break;
                case CMD_SINCELIST:
                    append(Atom::SinceList, getRestOfLine().simplified());
                    break;
                case CMD_GENERATELIST: {
                        QString arg1 = getArgument();
                        QString arg2 = getOptionalArgument();
                        if (!arg2.isEmpty())
                            arg1 += " " + arg2;
                        append(Atom::GeneratedList, arg1);
                    }
                    break;
                case CMD_GRANULARITY:
                    priv->constructExtra();
                    priv->extra->granularity_ = getSectioningUnit();
                    break;
                case CMD_HEADER:
                    if (openedCommands.top() == CMD_TABLE) {
                        leaveTableRow();
                        append(Atom::TableHeaderLeft);
                        inTableHeader = true;
                    } else {
                        if (openedCommands.contains(CMD_TABLE))
                            location().warning(tr("Cannot use '\\%1' within '\\%2'")
                                               .arg(cmdName(CMD_HEADER))
                                               .arg(cmdName(openedCommands.top())));
                        else
                            location().warning(tr("Cannot use '\\%1' outside of '\\%2'")
                                               .arg(cmdName(CMD_HEADER))
                                               .arg(cmdName(CMD_TABLE)));
                    }
                    break;
                case CMD_I:
                    location().warning(tr("'\\i' is deprecated. Use '\\e' for italic or '\\li' for list item"));
                    Q_FALLTHROUGH();
                case CMD_E:
                    startFormat(ATOM_FORMATTING_ITALIC, cmd);
                    break;
                case CMD_HR:
                    leavePara();
                    append(Atom::HR);
                    break;
                case CMD_IF:
                    preprocessorSkipping.push(!Tokenizer::isTrue(getRestOfLine()));
                    if (preprocessorSkipping.top())
                        ++numPreprocessorSkipping;
                    if (numPreprocessorSkipping)
                        skipToNextPreprocessorCommand();
                    break;
                case CMD_IMAGE:
                    leaveValueList();
                    append(Atom::Image, getArgument());
                    append(Atom::ImageText, getRestOfLine());
                    break;
                case CMD_IMPORTANT:
                    leavePara();
                    enterPara(Atom::ImportantLeft, Atom::ImportantRight);
                    break;
                case CMD_INCLUDE:
                case CMD_INPUT: {
                    QString fileName = getArgument();
                    QString identifier = getRestOfLine();
                    include(fileName, identifier);
                    break;
                }
                case CMD_INLINEIMAGE:
                    enterPara();
                    append(Atom::InlineImage, getArgument());
                    append(Atom::ImageText, getRestOfLine());
                    append(Atom::String, " ");
                    break;
                case CMD_INDEX:
                    if (paraState == OutsideParagraph) {
                        enterPara();
                        indexStartedPara = true;
                    } else {
                        const Atom *last = priv->text.lastAtom();
                        if (indexStartedPara &&
                                (last->type() != Atom::FormattingRight ||
                                 last->string() != ATOM_FORMATTING_INDEX))
                            indexStartedPara = false;
                    }
                    startFormat(ATOM_FORMATTING_INDEX, cmd);
                    break;
                case CMD_KEYWORD:
                    insertTarget(getRestOfLine(),true);
                    break;
                case CMD_L:
                    enterPara();
                    if (isLeftBracketAhead())
                        p2 = getBracketedArgument();
                    if (isLeftBraceAhead()) {
                        p1 = getArgument();
                        append(p1, p2);
                        if (!p2.isEmpty() && !(priv->text.lastAtom()->error().isEmpty()))
                            location().warning(tr("Check parameter in '[ ]' of '\\l' command: '%1', "
                                                  "possible misspelling, or unrecognized module name")
                                               .arg(priv->text.lastAtom()->error()));
                        if (isLeftBraceAhead()) {
                            currentLinkAtom = priv->text.lastAtom();
                            startFormat(ATOM_FORMATTING_LINK, cmd);
                        }
                        else {
                            append(Atom::FormattingLeft, ATOM_FORMATTING_LINK);
                            append(Atom::String, cleanLink(p1));
                            append(Atom::FormattingRight, ATOM_FORMATTING_LINK);
                        }
                    } else {
                        p1 = getArgument();
                        append(p1, p2);
                        if (!p2.isEmpty() && !(priv->text.lastAtom()->error().isEmpty()))
                            location().warning(tr("Check parameter in '[ ]' of '\\l' command: '%1', "
                                                  "possible misspelling, or unrecognized module name")
                                               .arg(priv->text.lastAtom()->error()));
                        append(Atom::FormattingLeft, ATOM_FORMATTING_LINK);
                        append(Atom::String, cleanLink(p1));
                        append(Atom::FormattingRight, ATOM_FORMATTING_LINK);
                    }
                    p2.clear();
                    break;
                case CMD_LEGALESE:
                    leavePara();
                    if (openCommand(cmd))
                        append(Atom::LegaleseLeft);
                    docPrivate->hasLegalese = true;
                    break;
                case CMD_LINK:
                    if (openCommand(cmd)) {
                        enterPara();
                        p1 = getArgument();
                        append(p1);
                        append(Atom::FormattingLeft, ATOM_FORMATTING_LINK);
                        skipSpacesOrOneEndl();
                    }
                    break;
                case CMD_LIST:
                    if (openCommand(cmd)) {
                        leavePara();
                        openedLists.push(OpenedList(location(),
                                                    getOptionalArgument()));
                    }
                    break;
                case CMD_TOPICREF:
                case CMD_MAPREF:
                    if (openCommand(cmd)) {
                        DitaRef* t = nullptr;
                        if (cmd == CMD_MAPREF)
                            t = new MapRef();
                        else
                            t = new TopicRef();
                        t->setNavtitle(getArgument(true));
                        if (cmd == CMD_MAPREF)
                            t->setHref(getArgument());
                        else
                            t->setHref(getOptionalArgument());
                        if (ditarefs_.isEmpty())
                            priv->ditamap_.append(t);
                        else
                            ditarefs_.top()->appendSubref(t);
                        ditarefs_.push(t);
                    }
                    break;
                case CMD_META:
                    priv->constructExtra();
                    p1 = getArgument();
                    priv->extra->metaMap_.insert(p1, getArgument());
                    break;
                case CMD_NEWCODE:
                    location().warning(tr("Unexpected '\\%1'").arg(cmdName(CMD_NEWCODE)));
                    break;
                case CMD_NOTE:
                    leavePara();
                    enterPara(Atom::NoteLeft, Atom::NoteRight);
                    break;
                case CMD_O:
                    location().warning(tr("'\\o' is deprecated. Use '\\li'"));
                    Q_FALLTHROUGH();
                case CMD_LI:
                    leavePara();
                    if (openedCommands.top() == CMD_LIST) {
                        if (openedLists.top().isStarted())
                            append(Atom::ListItemRight, openedLists.top().styleString());
                        else
                            append(Atom::ListLeft, openedLists.top().styleString());
                        openedLists.top().next();
                        append(Atom::ListItemNumber, openedLists.top().numberString());
                        append(Atom::ListItemLeft, openedLists.top().styleString());
                        enterPara();
                    } else if (openedCommands.top() == CMD_TABLE) {
                        p1 = "1,1";
                        p2.clear();
                        if (isLeftBraceAhead()) {
                            p1 = getArgument();
                            if (isLeftBraceAhead())
                                p2 = getArgument();
                        }

                        if (!inTableHeader && !inTableRow) {
                            location().warning(tr("Missing '\\%1' or '\\%2' before '\\%3'")
                                               .arg(cmdName(CMD_HEADER))
                                               .arg(cmdName(CMD_ROW))
                                               .arg(cmdName(CMD_LI)));
                            append(Atom::TableRowLeft);
                            inTableRow = true;
                        } else if (inTableItem) {
                            append(Atom::TableItemRight);
                            inTableItem = false;
                        }

                        append(Atom::TableItemLeft, p1, p2);
                        inTableItem = true;
                    } else
                        location().warning(tr("Command '\\%1' outside of '\\%2' and '\\%3'")
                                           .arg(cmdName(cmd))
                                           .arg(cmdName(CMD_LIST))
                                           .arg(cmdName(CMD_TABLE)));
                    break;
                case CMD_OLDCODE:
                    leavePara();
                    append(Atom::CodeOld, getCode(CMD_OLDCODE, marker));
                    append(Atom::CodeNew, getCode(CMD_NEWCODE, marker));
                    break;
                case CMD_OMIT:
                    getUntilEnd(cmd);
                    break;
                case CMD_OMITVALUE:
                    p1 = getArgument();
                    if (!priv->enumItemList.contains(p1))
                        priv->enumItemList.append(p1);
                    if (!priv->omitEnumItemList.contains(p1))
                        priv->omitEnumItemList.append(p1);
                    break;
                case CMD_PRINTLINE: {
                    leavePara();
                    QString rest = getRestOfLine();
                    if (quoting) {
                        append(Atom::CodeQuoteCommand, cmdStr);
                        append(Atom::CodeQuoteArgument, rest);
                    }
                    appendToCode(quoter.quoteLine(location(), cmdStr, rest));
                    break;
                }
                case CMD_PRINTTO: {
                    leavePara();
                    QString rest = getRestOfLine();
                    if (quoting) {
                        append(Atom::CodeQuoteCommand, cmdStr);
                        append(Atom::CodeQuoteArgument, rest);
                    }
                    appendToCode(quoter.quoteTo(location(), cmdStr, rest));
                    break;
                }
                case CMD_PRINTUNTIL: {
                    leavePara();
                    QString rest = getRestOfLine();
                    if (quoting) {
                        append(Atom::CodeQuoteCommand, cmdStr);
                        append(Atom::CodeQuoteArgument, rest);
                    }
                    appendToCode(quoter.quoteUntil(location(), cmdStr, rest));
                    break;
                }
                case CMD_QUOTATION:
                    if (openCommand(cmd)) {
                        leavePara();
                        append(Atom::QuotationLeft);
                    }
                    break;
                case CMD_QUOTEFILE: {
                    leavePara();
                    QString fileName = getArgument();
                    Doc::quoteFromFile(location(), quoter, fileName);
                    if (quoting) {
                        append(Atom::CodeQuoteCommand, cmdStr);
                        append(Atom::CodeQuoteArgument, fileName);
                    }
                    append(Atom::Code, quoter.quoteTo(location(), cmdStr, QString()));
                    quoter.reset();
                    break;
                }
                case CMD_QUOTEFROMFILE: {
                    leavePara();
                    QString arg = getArgument();
                    if (quoting) {
                        append(Atom::CodeQuoteCommand, cmdStr);
                        append(Atom::CodeQuoteArgument, arg);
                    }
                    Doc::quoteFromFile(location(), quoter, arg);
                    break;
                }
                case CMD_QUOTEFUNCTION: {
                    leavePara();
                    marker = quoteFromFile();
                    p1 = getRestOfLine();
                    if (quoting) {
                        append(Atom::CodeQuoteCommand, cmdStr);
                        append(Atom::CodeQuoteArgument, slashed(marker->functionEndRegExp(p1)));
                    }
                    quoter.quoteTo(location(), cmdStr, slashed(marker->functionBeginRegExp(p1)));
                    append(Atom::Code, quoter.quoteUntil(location(), cmdStr, slashed(marker->functionEndRegExp(p1))));
                    quoter.reset();
                    break;
                }
                case CMD_RAW:
                    leavePara();
                    p1 = getRestOfLine();
                    if (p1.isEmpty())
                        location().warning(tr("Missing format name after '\\%1'")
                                           .arg(cmdName(CMD_RAW)));
                    append(Atom::FormatIf, p1);
                    append(Atom::RawString, untabifyEtc(getUntilEnd(cmd)));
                    append(Atom::FormatElse);
                    append(Atom::FormatEndif);
                    break;
                case CMD_ROW:
                    if (openedCommands.top() == CMD_TABLE) {
                        p1.clear();
                        if (isLeftBraceAhead())
                            p1 = getArgument(true);
                        leaveTableRow();
                        append(Atom::TableRowLeft,p1);
                        inTableRow = true;
                    } else {
                        if (openedCommands.contains(CMD_TABLE))
                            location().warning(tr("Cannot use '\\%1' within '\\%2'")
                                               .arg(cmdName(CMD_ROW))
                                               .arg(cmdName(openedCommands.top())));
                        else
                            location().warning(tr("Cannot use '\\%1' outside of '\\%2'")
                                               .arg(cmdName(CMD_ROW))
                                               .arg(cmdName(CMD_TABLE)));
                    }
                    break;
                case CMD_SA:
                    parseAlso();
                    break;
                case CMD_SECTION1:
                    startSection(Doc::Section1, cmd);
                    break;
                case CMD_SECTION2:
                    startSection(Doc::Section2, cmd);
                    break;
                case CMD_SECTION3:
                    startSection(Doc::Section3, cmd);
                    break;
                case CMD_SECTION4:
                    startSection(Doc::Section4, cmd);
                    break;
                case CMD_SIDEBAR:
                    if (openCommand(cmd)) {
                        leavePara();
                        append(Atom::SidebarLeft);
                    }
                    break;
                case CMD_SKIPLINE: {
                    leavePara();
                    QString rest = getRestOfLine();
                    if (quoting) {
                        append(Atom::CodeQuoteCommand, cmdStr);
                        append(Atom::CodeQuoteArgument, rest);
                    }
                    quoter.quoteLine(location(), cmdStr, rest);
                    break;
                }
                case CMD_SKIPTO: {
                    leavePara();
                    QString rest = getRestOfLine();
                    if (quoting) {
                        append(Atom::CodeQuoteCommand, cmdStr);
                        append(Atom::CodeQuoteArgument, rest);
                    }
                    quoter.quoteTo(location(), cmdStr, rest);
                    break;
                }
                case CMD_SKIPUNTIL: {
                    leavePara();
                    QString rest = getRestOfLine();
                    if (quoting) {
                        append(Atom::CodeQuoteCommand, cmdStr);
                        append(Atom::CodeQuoteArgument, rest);
                    }
                    quoter.quoteUntil(location(), cmdStr, rest);
                    break;
                }
                case CMD_SPAN:
                    p1 = ATOM_FORMATTING_SPAN + getArgument(true);
                    startFormat(p1, cmd);
                    break;
                case CMD_SNIPPET: {
                    leavePara();
                    QString snippet = getArgument();
                    QString identifier = getRestOfLine();
                    if (quoting) {
                        append(Atom::SnippetCommand, cmdStr);
                        append(Atom::SnippetLocation, snippet);
                        append(Atom::SnippetIdentifier, identifier);
                    }
                    marker = Doc::quoteFromFile(location(), quoter, snippet);
                    appendToCode(quoter.quoteSnippet(location(), identifier), marker->atomType());
                    break;
                }
                case CMD_SUB:
                    startFormat(ATOM_FORMATTING_SUBSCRIPT, cmd);
                    break;
                case CMD_SUP:
                    startFormat(ATOM_FORMATTING_SUPERSCRIPT, cmd);
                    break;
                case CMD_TABLE:
                    p1 = getOptionalArgument();
                    p2 = getOptionalArgument();
                    if (openCommand(cmd)) {
                        leavePara();
                        append(Atom::TableLeft, p1, p2);
                        inTableHeader = false;
                        inTableRow = false;
                        inTableItem = false;
                    }
                    break;
                case CMD_TABLEOFCONTENTS:
                    p1 = "1";
                    if (isLeftBraceAhead())
                        p1 = getArgument();
                    p1 += QLatin1Char(',');
                    p1 += QString::number((int)getSectioningUnit());
                    append(Atom::TableOfContents, p1);
                    break;
                case CMD_TARGET:
                    insertTarget(getRestOfLine(),false);
                    break;
                case CMD_TT:
                    startFormat(ATOM_FORMATTING_TELETYPE, cmd);
                    break;
                case CMD_UICONTROL:
                    startFormat(ATOM_FORMATTING_UICONTROL, cmd);
                    break;
                case CMD_UNDERLINE:
                    startFormat(ATOM_FORMATTING_UNDERLINE, cmd);
                    break;
                case CMD_UNICODE: {
                    enterPara();
                    p1 = getArgument();
                    bool ok;
                    uint unicodeChar = p1.toUInt(&ok, 0);
                    if (!ok || (unicodeChar == 0x0000) || (unicodeChar > 0xFFFE))
                        location().warning(tr("Invalid Unicode character '%1' specified with '%2'")
                                           .arg(p1, cmdName(CMD_UNICODE)));
                    else
                        append(Atom::String, QChar(unicodeChar));
                    break;
                }
                case CMD_VALUE:
                    leaveValue();
                    if (openedLists.top().style() == OpenedList::Value) {
                        QString p2;
                        p1 = getArgument();
                        if (p1.startsWith(QLatin1String("[since ")) && p1.endsWith(QLatin1String("]"))) {
                            p2 = p1.mid(7, p1.length() - 8);
                            p1 = getArgument();
                        }
                        if (!priv->enumItemList.contains(p1))
                            priv->enumItemList.append(p1);

                        openedLists.top().next();
                        append(Atom::ListTagLeft, ATOM_LIST_VALUE);
                        append(Atom::String, p1);
                        append(Atom::ListTagRight, ATOM_LIST_VALUE);
                        if (!p2.isEmpty()) {
                            append(Atom::SinceTagLeft, ATOM_LIST_VALUE);
                            append(Atom::String, p2);
                            append(Atom::SinceTagRight, ATOM_LIST_VALUE);
                        }
                        append(Atom::ListItemLeft, ATOM_LIST_VALUE);

                        skipSpacesOrOneEndl();
                        if (isBlankLine())
                            append(Atom::Nop);
                    } else {
                        // ### unknown problems
                    }
                    break;
                case CMD_WARNING:
                    leavePara();
                    enterPara();
                    append(Atom::FormattingLeft, ATOM_FORMATTING_BOLD);
                    append(Atom::String, "Warning:");
                    append(Atom::FormattingRight, ATOM_FORMATTING_BOLD);
                    append(Atom::String, " ");
                    break;
                case CMD_OVERLOAD:
                    priv->metacommandsUsed.insert(cmdStr);
                    p1.clear();
                    if (!isBlankLine())
                        p1 = getRestOfLine();
                    if (!p1.isEmpty()) {
                        append(Atom::ParaLeft);
                        append(Atom::String, "This function overloads ");
                        append(Atom::AutoLink,p1);
                        append(Atom::String, ".");
                        append(Atom::ParaRight);
                    } else {
                        append(Atom::ParaLeft);
                        append(Atom::String,"This is an overloaded function.");
                        append(Atom::ParaRight);
                        p1 = getMetaCommandArgument(cmdStr);
                    }
                    priv->metaCommandMap[cmdStr].append(ArgLocPair(p1,location()));
                    break;
                case NOT_A_CMD:
                    if (metaCommandSet.contains(cmdStr)) {
                        priv->metacommandsUsed.insert(cmdStr);
                        QString arg = getMetaCommandArgument(cmdStr);
                        priv->metaCommandMap[cmdStr].append(ArgLocPair(arg,location()));
                        if (possibleTopics.contains(cmdStr)) {
                            priv->topics_.append(Topic(cmdStr,arg));
                        }
                    } else if (macroHash()->contains(cmdStr)) {
                        const Macro &macro = macroHash()->value(cmdStr);
                        int numPendingFi = 0;
                        QStringMap::ConstIterator d;
                        int numFormatDefs = 0;
                        QString matchExpr;
                        d = macro.otherDefs.constBegin();
                        while (d != macro.otherDefs.constEnd()) {
                            if (d.key() == "match") {
                                matchExpr = d.value();
                                ++d;
                            } else {
                                append(Atom::FormatIf, d.key());
                                expandMacro(cmdStr, *d, macro.numParams);
                                ++d;
                                ++numFormatDefs;
                                if (d == macro.otherDefs.constEnd()) {
                                    append(Atom::FormatEndif);
                                } else {
                                    append(Atom::FormatElse);
                                    numPendingFi++;
                                }
                            }
                        }
                        while (numPendingFi-- > 0)
                            append(Atom::FormatEndif);

                        if (!macro.defaultDef.isEmpty()) {
                            if (numFormatDefs > 0) {
                                macro.defaultDefLocation.warning(
                                            tr("Macro cannot have both "
                                               "format-specific and qdoc-"
                                               "syntax definitions"));
                            } else {
                                QString expanded = expandMacroToString(cmdStr,
                                                                       macro.defaultDef,
                                                                       macro.numParams,
                                                                       matchExpr);
                                input_.replace(backslashPos, endPos - backslashPos, expanded);
                                len = input_.length();
                                pos = backslashPos;
                            }
                        }
                    } else {
                        int curPos = 0;
                        int numUppercase = 0;
                        int numLowercase = 0;
                        int numStrangeSymbols = 0;

                        while (curPos < cmdStr.size()) {
                            unsigned char latin1Ch = cmdStr.at(curPos).toLatin1();
                            if (islower(latin1Ch)) {
                                ++numLowercase;
                                ++curPos;
                            } else if (isupper(latin1Ch)) {
                                ++numUppercase;
                                ++curPos;
                            } else if (isdigit(latin1Ch)) {
                                if (curPos > 0)
                                    ++curPos;
                                else
                                    break;
                            } else if (latin1Ch == '_' || latin1Ch == '@') {
                                ++numStrangeSymbols;
                                ++curPos;
                            } else if ((latin1Ch == ':') &&
                                       (curPos < cmdStr.size() - 1) &&
                                       (cmdStr.at(curPos + 1) == QLatin1Char(':'))) {
                                ++numStrangeSymbols;
                                curPos += 2;
                            } else if (latin1Ch == '(') {
                                if (curPos > 0) {
                                    if ((curPos < cmdStr.size() - 1) &&
                                        (cmdStr.at(curPos + 1) == QLatin1Char(')'))) {
                                        ++numStrangeSymbols;
                                        pos += 2;
                                        break;
                                    } else {
                                        // ### handle functions with signatures
                                        // and function calls
                                        break;
                                    }
                                } else {
                                    break;
                                }
                            } else {
                                break;
                            }
                        }
                        if ((numUppercase >= 1 && numLowercase >= 2) || numStrangeSymbols > 0) {
                            qDebug() << "APPENDING: " << cmdStr;
                            appendWord(cmdStr);
                        } else {
                            location().warning(tr("Unknown command '\\%1'").arg(cmdStr),
                                               detailsUnknownCommand(metaCommandSet,cmdStr));
                            enterPara();
                            append(Atom::UnknownCommand, cmdStr);
                        }
                    }
                }
            } // case '\\' (qdoc markup command)
            break;
        }
        case '{':
            enterPara();
            appendChar('{');
            braceDepth++;
            pos++;
            break;
        case '}': {
            braceDepth--;
            pos++;

            QMap<int, QString>::Iterator f = pendingFormats.find(braceDepth);
            if (f == pendingFormats.end()) {
                enterPara();
                appendChar('}');
            } else {
                append(Atom::FormattingRight, *f);
                if (*f == ATOM_FORMATTING_INDEX) {
                    if (indexStartedPara)
                        skipAllSpaces();
                } else if (*f == ATOM_FORMATTING_LINK) {
                    // hack for C++ to support links like
                    // \l{QString::}{count()}
                    if (currentLinkAtom &&
                            currentLinkAtom->string().endsWith("::")) {
                        QString suffix = Text::subText(currentLinkAtom,
                                                       priv->text.lastAtom()).toString();
                        currentLinkAtom->appendString(suffix);
                    }
                    currentLinkAtom = nullptr;
                }
                pendingFormats.erase(f);
            }
            break;
        }
        // Do not parse content after '//!' comments
        case '/': {
            if (pos + 2 < len)
                if (input_.at(pos + 1) == '/')
                    if (input_.at(pos + 2) == '!') {
                        pos += 2;
                        getRestOfLine();
                        break;
                    }
            Q_FALLTHROUGH(); // fall through
        }
        default: {
            bool newWord;
            switch (priv->text.lastAtom()->type()) {
            case Atom::ParaLeft:
                newWord = true;
                break;
            default:
                newWord = false;
            }

            if (paraState == OutsideParagraph) {
                if (ch.isSpace()) {
                    ++pos;
                    newWord = false;
                } else {
                    enterPara();
                    newWord = true;
                }
            } else {
                if (ch.isSpace()) {
                    ++pos;
                    if ((ch == '\n') &&
                            (paraState == InSingleLineParagraph ||
                             isBlankLine())) {
                        leavePara();
                        newWord = false;
                    } else {
                        appendChar(' ');
                        newWord = true;
                    }
                } else {
                    newWord = true;
                }
            }

            if (newWord) {
                int startPos = pos;
                int numInternalUppercase = 0;
                int numLowercase = 0;
                int numStrangeSymbols = 0;

                while (pos < len) {
                    unsigned char latin1Ch = input_.at(pos).toLatin1();
                    if (islower(latin1Ch)) {
                        ++numLowercase;
                        ++pos;
                    } else if (isupper(latin1Ch)) {
                        if (pos > startPos)
                            ++numInternalUppercase;
                        ++pos;
                    } else if (isdigit(latin1Ch)) {
                        if (pos > startPos)
                            ++pos;
                        else
                            break;
                    } else if (latin1Ch == '_' || latin1Ch == '@') {
                        ++numStrangeSymbols;
                        ++pos;
                    } else if (latin1Ch == ':' && pos < len - 1 && input_.at(pos + 1) == QLatin1Char(':')) {
                        ++numStrangeSymbols;
                        pos += 2;
                    } else if (latin1Ch == '(') {
                        if (pos > startPos) {
                            if (pos < len - 1 && input_.at(pos + 1) == QLatin1Char(')')) {
                                ++numStrangeSymbols;
                                pos += 2;
                                break;
                            } else {
                                // ### handle functions with signatures
                                // and function calls
                                break;
                            }
                        } else {
                            break;
                        }
                    } else {
                        break;
                    }
                }

                if (pos == startPos) {
                    if (!ch.isSpace()) {
                        appendChar(ch);
                        ++pos;
                    }
                } else {
                    QString word = input_.mid(startPos, pos - startPos);
                    // is word a C++ symbol or an English word?
                    if ((numInternalUppercase >= 1 && numLowercase >= 2) || numStrangeSymbols > 0) {
                        if (word.startsWith(QString("__")))
                            appendWord(word);
                        else
                            append(Atom::AutoLink, word);
                    }
                    else {
                        appendWord(word);
                    }
                }
            }
        } // default:
        } // switch (ch.unicode())
    }
    leaveValueList();

    // for compatibility
    if (openedCommands.top() == CMD_LEGALESE) {
        append(Atom::LegaleseRight);
        openedCommands.pop();
    }

    if (openedCommands.top() != CMD_OMIT) {
        location().warning(tr("Missing '\\%1'").arg(endCmdName(openedCommands.top())));
    }
    else if (preprocessorSkipping.count() > 0) {
        location().warning(tr("Missing '\\%1'").arg(cmdName(CMD_ENDIF)));
    }

    if (currentSection > Doc::NoSection) {
        append(Atom::SectionRight, QString::number(currentSection));
        currentSection = Doc::NoSection;
    }

    if (priv->extra && priv->extra->granularity_ < priv->extra->section_)
        priv->extra->granularity_ = priv->extra->section_;
    priv->text.stripFirstAtom();
}

/*!
  Returns the current location.
 */
Location &DocParser::location()
{
    while (!openedInputs.isEmpty() && openedInputs.top() <= pos) {
        cachedLoc.pop();
        cachedPos = openedInputs.pop();
    }
    while (cachedPos < pos)
        cachedLoc.advance(input_.at(cachedPos++));
    return cachedLoc;
}

QString DocParser::detailsUnknownCommand(const QSet<QString> &metaCommandSet,
                                         const QString &str)
{
    QSet<QString> commandSet = metaCommandSet;
    int i = 0;
    while (cmds[i].english != nullptr) {
        commandSet.insert(*cmds[i].alias);
        i++;
    }

    if (aliasMap()->contains(str))
        return tr("The command '\\%1' was renamed '\\%2' by the configuration"
                  " file. Use the new name.")
                .arg(str).arg((*aliasMap())[str]);

    QString best = nearestName(str, commandSet);
    if (best.isEmpty())
        return QString();
    return tr("Maybe you meant '\\%1'?").arg(best);
}

void DocParser::insertTarget(const QString &target, bool keyword)
{
    if (targetMap_.contains(target)) {
        location().warning(tr("Duplicate target name '%1'").arg(target));
        targetMap_[target].warning(tr("(The previous occurrence is here)"));
    }
    else {
        targetMap_.insert(target, location());
        priv->constructExtra();
        if (keyword) {
            append(Atom::Keyword, target);
            priv->extra->keywords_.append(priv->text.lastAtom());
        }
        else {
            append(Atom::Target, target);
            priv->extra->targets_.append(priv->text.lastAtom());
        }
    }
}

void DocParser::include(const QString& fileName, const QString& identifier)
{
    if (location().depth() > 16)
        location().fatal(tr("Too many nested '\\%1's").arg(cmdName(CMD_INCLUDE)));

    QString userFriendlyFilePath;
    QString filePath = Doc::config()->getIncludeFilePath(fileName);
#if 0
    QString filePath = Config::findFile(location(),
                                        sourceFiles,
                                        sourceDirs,
                                        fileName,
                                        userFriendlyFilePath);
#endif
    if (filePath.isEmpty()) {
        location().warning(tr("Cannot find qdoc include file '%1'").arg(fileName));
    }
    else {
        QFile inFile(filePath);
        if (!inFile.open(QFile::ReadOnly)) {
            location().warning(tr("Cannot open qdoc include file '%1'")
                               .arg(userFriendlyFilePath));
        }
        else {
            location().push(userFriendlyFilePath);

            QTextStream inStream(&inFile);
            QString includedStuff = inStream.readAll();
            inFile.close();

            if (identifier.isEmpty()) {
                input_.insert(pos, includedStuff);
                len = input_.length();
                openedInputs.push(pos + includedStuff.length());
            }
            else {
                QStringList lineBuffer = includedStuff.split(QLatin1Char('\n'));
                int i = 0;
                int startLine = -1;
                while (i < lineBuffer.size()) {
                    if (lineBuffer[i].startsWith("//!")) {
                        if (lineBuffer[i].contains(identifier)) {
                            startLine = i+1;
                            break;
                        }
                    }
                    ++i;
                }
                if (startLine < 0) {
                    location().warning(tr("Cannot find '%1' in '%2'")
                                       .arg(identifier)
                                       .arg(userFriendlyFilePath));
                    return;

                }
                QString result;
                i = startLine;
                do {
                    if (lineBuffer[i].startsWith("//!")) {
                        if (i<lineBuffer.size()) {
                            if (lineBuffer[i].contains(identifier)) {
                                break;
                            }
                        }
                    }
                    else
                        result += lineBuffer[i] + QLatin1Char('\n');
                    ++i;
                } while (i < lineBuffer.size());
                if (result.isEmpty()) {
                    location().warning(tr("Empty qdoc snippet '%1' in '%2'")
                                       .arg(identifier)
                                       .arg(userFriendlyFilePath));
                }
                else {
                    input_.insert(pos, result);
                    len = input_.length();
                    openedInputs.push(pos + result.length());
                }
            }
        }
    }
}

void DocParser::startFormat(const QString& format, int cmd)
{
    enterPara();

    QMap<int, QString>::ConstIterator f = pendingFormats.constBegin();
    while (f != pendingFormats.constEnd()) {
        if (*f == format) {
            location().warning(tr("Cannot nest '\\%1' commands")
                               .arg(cmdName(cmd)));
            return;
        }
        ++f;
    }

    append(Atom::FormattingLeft, format);

    if (isLeftBraceAhead()) {
        skipSpacesOrOneEndl();
        pendingFormats.insert(braceDepth, format);
        ++braceDepth;
        ++pos;
    }
    else {
        append(Atom::String, getArgument());
        append(Atom::FormattingRight, format);
        if (format == ATOM_FORMATTING_INDEX && indexStartedPara) {
            skipAllSpaces();
            indexStartedPara = false;
        }
    }
}

bool DocParser::openCommand(int cmd)
{
    int outer = openedCommands.top();
    bool ok = true;

    if (cmd != CMD_LINK) {
        if (outer == CMD_LIST) {
            ok = (cmd == CMD_FOOTNOTE || cmd == CMD_LIST);
        }
        else if (outer == CMD_SIDEBAR) {
            ok = (cmd == CMD_LIST ||
                  cmd == CMD_QUOTATION ||
                  cmd == CMD_SIDEBAR);
        }
        else if (outer == CMD_QUOTATION) {
            ok = (cmd == CMD_LIST);
        }
        else if (outer == CMD_TABLE) {
            ok = (cmd == CMD_LIST ||
                  cmd == CMD_FOOTNOTE ||
                  cmd == CMD_QUOTATION);
        }
        else if (outer == CMD_FOOTNOTE || outer == CMD_LINK) {
            ok = false;
        }
        else if (outer == CMD_TOPICREF)
            ok = (cmd == CMD_TOPICREF || cmd == CMD_MAPREF);
        else if (outer == CMD_MAPREF)
            ok = false;
    }

    if (ok) {
        openedCommands.push(cmd);
    }
    else {
        location().warning(tr("Can't use '\\%1' in '\\%2'").arg(cmdName(cmd)).arg(cmdName(outer)));
    }
    return ok;
}

bool DocParser::closeCommand(int endCmd)
{
    if (endCmdFor(openedCommands.top()) == endCmd && openedCommands.size() > 1) {
        openedCommands.pop();
        return true;
    }
    else {
        bool contains = false;
        QStack<int> opened2 = openedCommands;
        while (opened2.size() > 1) {
            if (endCmdFor(opened2.top()) == endCmd) {
                contains = true;
                break;
            }
            opened2.pop();
        }

        if (contains) {
            while (endCmdFor(openedCommands.top()) != endCmd && openedCommands.size() > 1) {
                location().warning(tr("Missing '\\%1' before '\\%2'")
                                   .arg(endCmdName(openedCommands.top()))
                                   .arg(cmdName(endCmd)));
                openedCommands.pop();
            }
        }
        else {
            location().warning(tr("Unexpected '\\%1'").arg(cmdName(endCmd)));
        }
        return false;
    }
}

void DocParser::startSection(Doc::Sections unit, int cmd)
{
    leaveValueList();

    if (currentSection == Doc::NoSection) {
        currentSection = (Doc::Sections) (unit);
        priv->constructExtra();
        priv->extra->section_ = currentSection;
    }
    else
        endSection(unit,cmd);

    append(Atom::SectionLeft, QString::number(unit));
    priv->constructExtra();
    priv->extra->tableOfContents_.append(priv->text.lastAtom());
    priv->extra->tableOfContentsLevels_.append(unit);
    enterPara(Atom::SectionHeadingLeft,
              Atom::SectionHeadingRight,
              QString::number(unit));
    currentSection = unit;

}

void DocParser::endSection(int , int) // (int unit, int endCmd)
{
    leavePara();
    append(Atom::SectionRight, QString::number(currentSection));
    currentSection = (Doc::NoSection);
}

void DocParser::parseAlso()
{
    leavePara();
    skipSpacesOnLine();
    while (pos < len && input_[pos] != '\n') {
        QString target;
        QString str;

        if (input_[pos] == '{') {
            target = getArgument();
            skipSpacesOnLine();
            if (input_[pos] == '{') {
                str = getArgument();

                // hack for C++ to support links like \l{QString::}{count()}
                if (target.endsWith("::"))
                    target += str;
            }
            else {
                str = target;
            }
        }
        else {
            target = getArgument();
            str = cleanLink(target);
        }

        Text also;
        also << Atom(Atom::Link, target)
             << Atom(Atom::FormattingLeft, ATOM_FORMATTING_LINK)
             << str
             << Atom(Atom::FormattingRight, ATOM_FORMATTING_LINK);
        priv->addAlso(also);

        skipSpacesOnLine();
        if (pos < len && input_[pos] == ',') {
            pos++;
            skipSpacesOrOneEndl();
        }
        else if (input_[pos] != '\n') {
            location().warning(tr("Missing comma in '\\%1'").arg(cmdName(CMD_SA)));
        }
    }
}

void DocParser::append(Atom::AtomType type, const QString &string)
{
    Atom::AtomType lastType = priv->text.lastAtom()->type();
    if ((lastType == Atom::Code) && priv->text.lastAtom()->string().endsWith(QLatin1String("\n\n")))
        priv->text.lastAtom()->chopString();
    priv->text << Atom(type, string);
}

void DocParser::append(const QString &string)
{
    Atom::AtomType lastType = priv->text.lastAtom()->type();
    if ((lastType == Atom::Code) && priv->text.lastAtom()->string().endsWith(QLatin1String("\n\n")))
        priv->text.lastAtom()->chopString();
    priv->text << Atom(string); // The Atom type is Link.
}

void DocParser::append(Atom::AtomType type, const QString& p1, const QString& p2)
{
    Atom::AtomType lastType = priv->text.lastAtom()->type();
    if ((lastType == Atom::Code) && priv->text.lastAtom()->string().endsWith(QLatin1String("\n\n")))
        priv->text.lastAtom()->chopString();
    priv->text << Atom(type, p1, p2);
}

void DocParser::append(const QString& p1, const QString& p2)
{
    Atom::AtomType lastType = priv->text.lastAtom()->type();
    if ((lastType == Atom::Code) && priv->text.lastAtom()->string().endsWith(QLatin1String("\n\n")))
        priv->text.lastAtom()->chopString();
    if (p2.isEmpty())
        priv->text << Atom(p1); // The Atom type is Link.
    else
        priv->text << LinkAtom(p1, p2);
}

void DocParser::appendChar(QChar ch)
{
    if (priv->text.lastAtom()->type() != Atom::String)
        append(Atom::String);
    Atom *atom = priv->text.lastAtom();
    if (ch == QLatin1Char(' ')) {
        if (!atom->string().endsWith(QLatin1Char(' ')))
            atom->appendChar(QLatin1Char(' '));
    }
    else
        atom->appendChar(ch);
}

void DocParser::appendWord(const QString &word)
{
    if (priv->text.lastAtom()->type() != Atom::String) {
        append(Atom::String, word);
    }
    else
        priv->text.lastAtom()->appendString(word);
}

void DocParser::appendToCode(const QString& markedCode)
{
    if (!isCode(lastAtom)) {
        append(Atom::Code);
        lastAtom = priv->text.lastAtom();
    }
    lastAtom->appendString(markedCode);
}

void DocParser::appendToCode(const QString &markedCode, Atom::AtomType defaultType)
{
    if (!isCode(lastAtom)) {
        append(defaultType, markedCode);
        lastAtom = priv->text.lastAtom();
    } else {
        lastAtom->appendString(markedCode);
    }
}

void DocParser::startNewPara()
{
    leavePara();
    enterPara();
}

void DocParser::enterPara(Atom::AtomType leftType,
                          Atom::AtomType rightType,
                          const QString& string)
{
    if (paraState == OutsideParagraph) {

        if ((priv->text.lastAtom()->type() != Atom::ListItemLeft) &&
                (priv->text.lastAtom()->type() != Atom::DivLeft)) {
            leaveValueList();
        }

        append(leftType, string);
        indexStartedPara = false;
        pendingParaLeftType = leftType;
        pendingParaRightType = rightType;
        pendingParaString = string;
        if (leftType == Atom::SectionHeadingLeft) {
            paraState = InSingleLineParagraph;
        }
        else {
            paraState = InMultiLineParagraph;
        }
        skipSpacesOrOneEndl();
    }
}

void DocParser::leavePara()
{
    if (paraState != OutsideParagraph) {
        if (!pendingFormats.isEmpty()) {
            location().warning(tr("Missing '}'"));
            pendingFormats.clear();
        }

        if (priv->text.lastAtom()->type() == pendingParaLeftType) {
            priv->text.stripLastAtom();
        }
        else {
            if (priv->text.lastAtom()->type() == Atom::String &&
                    priv->text.lastAtom()->string().endsWith(QLatin1Char(' '))) {
                priv->text.lastAtom()->chopString();
            }
            append(pendingParaRightType, pendingParaString);
        }
        paraState = OutsideParagraph;
        indexStartedPara = false;
        pendingParaRightType = Atom::Nop;
        pendingParaString.clear();
    }
}

void DocParser::leaveValue()
{
    leavePara();
    if (openedLists.isEmpty()) {
        openedLists.push(OpenedList(OpenedList::Value));
        append(Atom::ListLeft, ATOM_LIST_VALUE);
    }
    else {
        if (priv->text.lastAtom()->type() == Atom::Nop)
            priv->text.stripLastAtom();
        append(Atom::ListItemRight, ATOM_LIST_VALUE);
    }
}

void DocParser::leaveValueList()
{
    leavePara();
    if (!openedLists.isEmpty() &&
            (openedLists.top().style() == OpenedList::Value)) {
        if (priv->text.lastAtom()->type() == Atom::Nop)
            priv->text.stripLastAtom();
        append(Atom::ListItemRight, ATOM_LIST_VALUE);
        append(Atom::ListRight, ATOM_LIST_VALUE);
        openedLists.pop();
    }
}

void DocParser::leaveTableRow()
{
    if (inTableItem) {
        leavePara();
        append(Atom::TableItemRight);
        inTableItem = false;
    }
    if (inTableHeader) {
        append(Atom::TableHeaderRight);
        inTableHeader = false;
    }
    if (inTableRow) {
        append(Atom::TableRowRight);
        inTableRow = false;
    }
}

CodeMarker *DocParser::quoteFromFile()
{
    return Doc::quoteFromFile(location(), quoter, getArgument());
}

/*!
  Expands a macro in-place in input.

  Expects the current \e pos in the input to point to a backslash, and the macro to have a
  default definition. Format-specific macros are currently not expanded.

  \note In addition to macros, a valid use for a backslash in an argument include
  escaping non-alnum characters, and splitting a single argument across multiple
  lines by escaping newlines. Escaping is also handled here.

  Returns \c true on successful macro expansion.
 */
bool DocParser::expandMacro()
{
    Q_ASSERT(input_[pos].unicode() == '\\');

    QString cmdStr;
    int backslashPos = pos++;
    while (pos < (int) input_.length() && input_[pos].isLetterOrNumber())
        cmdStr += input_[pos++];

    endPos = pos;
    if (!cmdStr.isEmpty()) {
        if (macroHash()->contains(cmdStr)) {
            const Macro &macro = macroHash()->value(cmdStr);
            if (!macro.defaultDef.isEmpty()) {
                QString expanded = expandMacroToString(cmdStr,
                                                       macro.defaultDef,
                                                       macro.numParams,
                                                       macro.otherDefs.value("match"));
                input_.replace(backslashPos, pos - backslashPos, expanded);
                len = input_.length();
                pos = backslashPos;
                return true;
            } else {
                location().warning(tr("Macro '%1' does not have a default definition").arg(cmdStr));
            }
        } else {
            location().warning(tr("Unknown macro '%1'").arg(cmdStr));
            pos = ++backslashPos;
        }
    } else if (input_[pos].isSpace()) {
        skipAllSpaces();
    } else if (input_[pos].unicode() == '\\') {
        // allow escaping a backslash
        input_.remove(pos--, 1);
        --len;
    }
    return false;
}

void DocParser::expandMacro(const QString &name,
                            const QString &def,
                            int numParams)
{
    if (numParams == 0) {
        append(Atom::RawString, def);
    }
    else {
        QStringList args;
        QString rawString;

        for (int i = 0; i < numParams; i++) {
            if (numParams == 1 || isLeftBraceAhead()) {
                args << getArgument(true);
            }
            else {
                location().warning(tr("Macro '\\%1' invoked with too few"
                                      " arguments (expected %2, got %3)")
                                   .arg(name).arg(numParams).arg(i));
                numParams = i;
                break;
            }
        }

        int j = 0;
        while (j < def.size()) {
            int paramNo;
            if (((paramNo = def[j].unicode()) >= 1) &&
                    (paramNo <= numParams)) {
                if (!rawString.isEmpty()) {
                    append(Atom::RawString, rawString);
                    rawString.clear();
                }
                append(Atom::String, args[paramNo - 1]);
                j += 1;
            }
            else {
                rawString += def[j++];
            }
        }
        if (!rawString.isEmpty())
            append(Atom::RawString, rawString);
    }
}

QString DocParser::expandMacroToString(const QString &name, const QString &def, int numParams, const QString &matchExpr)
{
    QString rawString;

    if (numParams == 0) {
        rawString = def;
    } else {
        QStringList args;
        for (int i = 0; i < numParams; i++) {
            if (numParams == 1 || isLeftBraceAhead()) {
                args << getArgument(true);
            }
            else {
                location().warning(tr("Macro '\\%1' invoked with too few"
                                      " arguments (expected %2, got %3)")
                                   .arg(name).arg(numParams).arg(i));
                numParams = i;
                break;
            }
        }

        int j = 0;
        while (j < def.size()) {
            int paramNo;
            if (((paramNo = def[j].unicode()) >= 1) &&
                    (paramNo <= numParams)) {
                rawString += args[paramNo - 1];
                j += 1;
            }
            else {
                rawString += def[j++];
            }
        }
    }
    if (matchExpr.isEmpty())
        return rawString;

    QString result;
    QRegExp re(matchExpr);
    int capStart = (re.captureCount() > 0) ? 1 : 0;
    int i = 0;
    while ((i = re.indexIn(rawString, i)) != -1) {
        for (int c = capStart; c <= re.captureCount(); ++c)
            result += re.cap(c);
        i += re.matchedLength();
    }

    return result;
}

Doc::Sections DocParser::getSectioningUnit()
{
    QString name = getOptionalArgument();

    if (name == "section1") {
        return Doc::Section1;
    }
    else if (name == "section2") {
        return Doc::Section2;
    }
    else if (name == "section3") {
        return Doc::Section3;
    }
    else if (name == "section4") {
        return Doc::Section4;
    }
    else if (name.isEmpty()) {
        return Doc::NoSection;
    }
    else {
        location().warning(tr("Invalid section '%1'").arg(name));
        return Doc::NoSection;
    }
}

/*!
  Gets an argument that is enclosed in braces and returns it
  without the enclosing braces. On entry, the current character
  is the left brace. On exit, the current character is the one
  that comes after the right brace.

  If \a verbatim is true, extra whitespace is retained in the
  returned string. Otherwise, extra whitespace is removed.
 */
QString DocParser::getBracedArgument(bool verbatim)
{
    QString arg;
    int delimDepth = 0;
    if (pos < (int) input_.length() && input_[pos] == '{') {
        pos++;
        while (pos < (int) input_.length() && delimDepth >= 0) {
            switch (input_[pos].unicode()) {
            case '{':
                delimDepth++;
                arg += QLatin1Char('{');
                pos++;
                break;
            case '}':
                delimDepth--;
                if (delimDepth >= 0)
                    arg += QLatin1Char('}');
                pos++;
                break;
            case '\\':
                if (verbatim || !expandMacro())
                    arg += input_[pos++];
                break;
            default:
                if (input_[pos].isSpace() && !verbatim)
                    arg += QChar(' ');
                else
                    arg += input_[pos];
                pos++;
            }
        }
        if (delimDepth > 0)
            location().warning(tr("Missing '}'"));
    }
    endPos = pos;
    return arg;
}

/*!
  Typically, an argument ends at the next white-space. However,
  braces can be used to group words:

  {a few words}

  Also, opening and closing parentheses have to match. Thus,

  printf("%d\n", x)

  is an argument too, although it contains spaces. Finally,
  trailing punctuation is not included in an argument, nor is 's.
*/
QString DocParser::getArgument(bool verbatim)
{
    skipSpacesOrOneEndl();

    int delimDepth = 0;
    int startPos = pos;
    QString arg = getBracedArgument(verbatim);
    if (arg.isEmpty()) {
        while ((pos < input_.length()) &&
               ((delimDepth > 0) || ((delimDepth == 0) && !input_[pos].isSpace()))) {
            switch (input_[pos].unicode()) {
            case '(':
            case '[':
            case '{':
                delimDepth++;
                arg += input_[pos];
                pos++;
                break;
            case ')':
            case ']':
            case '}':
                delimDepth--;
                if (pos == startPos || delimDepth >= 0) {
                    arg += input_[pos];
                    pos++;
                }
                break;
            case '\\':
                if (verbatim || !expandMacro())
                    arg += input_[pos++];
                break;
            default:
                arg += input_[pos];
                pos++;
            }
        }
        endPos = pos;
        if ((arg.length() > 1) &&
                (QString(".,:;!?").indexOf(input_[pos - 1]) != -1) &&
                !arg.endsWith("...")) {
            arg.truncate(arg.length() - 1);
            pos--;
        }
        if (arg.length() > 2 && input_.mid(pos - 2, 2) == "'s") {
            arg.truncate(arg.length() - 2);
            pos -= 2;
        }
    }
    return arg.simplified();
}

/*!
  Gets an argument that is enclosed in brackets and returns it
  without the enclosing brackets. On entry, the current character
  is the left bracket. On exit, the current character is the one
  that comes after the right bracket.
 */
QString DocParser::getBracketedArgument()
{
    QString arg;
    int delimDepth = 0;
    skipSpacesOrOneEndl();
    if (pos < input_.length() && input_[pos] == '[') {
        pos++;
        while (pos < input_.length() && delimDepth >= 0) {
            switch (input_[pos].unicode()) {
            case '[':
                delimDepth++;
                arg += QLatin1Char('[');
                pos++;
                break;
            case ']':
                delimDepth--;
                if (delimDepth >= 0)
                    arg += QLatin1Char(']');
                pos++;
                break;
            case '\\':
                arg += input_[pos];
                pos++;
                break;
            default:
                arg += input_[pos];
                pos++;
            }
        }
        if (delimDepth > 0)
            location().warning(tr("Missing ']'"));
    }
    return arg;
}

QString DocParser::getOptionalArgument()
{
    skipSpacesOrOneEndl();
    if (pos + 1 < (int) input_.length() && input_[pos] == '\\' &&
            input_[pos + 1].isLetterOrNumber()) {
        return QString();
    }
    else {
        return getArgument();
    }
}

QString DocParser::getRestOfLine()
{
    QString t;

    skipSpacesOnLine();

    bool trailingSlash = false;

    do {
        int begin = pos;

        while (pos < input_.size() && input_[pos] != '\n') {
            if (input_[pos] == '\\' && !trailingSlash) {
                trailingSlash = true;
                ++pos;
                while ((pos < input_.size()) &&
                       input_[pos].isSpace() &&
                       (input_[pos] != '\n'))
                    ++pos;
            }
            else {
                trailingSlash = false;
                ++pos;
            }
        }

        if (!t.isEmpty())
            t += QLatin1Char(' ');
        t += input_.mid(begin, pos - begin).simplified();

        if (trailingSlash) {
            t.chop(1);
            t = t.simplified();
        }
        if (pos < input_.size())
            ++pos;
    } while (pos < input_.size() && trailingSlash);

    return t;
}

/*!
  The metacommand argument is normally the remaining text to
  the right of the metacommand itself. The extra blanks are
  stripped and the argument string is returned.
 */
QString DocParser::getMetaCommandArgument(const QString &cmdStr)
{
    skipSpacesOnLine();

    int begin = pos;
    int parenDepth = 0;

    while (pos < input_.size() && (input_[pos] != '\n' || parenDepth > 0)) {
        if (input_.at(pos) == '(')
            ++parenDepth;
        else if (input_.at(pos) == ')')
            --parenDepth;
        else if (input_.at(pos) == '\\' && expandMacro())
            continue;
        ++pos;
    }
    if (pos == input_.size() && parenDepth > 0) {
        pos = begin;
        location().warning(tr("Unbalanced parentheses in '%1'").arg(cmdStr));
    }

    QString t = input_.mid(begin, pos - begin).simplified();
    skipSpacesOnLine();
    return t;
}

QString DocParser::getUntilEnd(int cmd)
{
    int endCmd = endCmdFor(cmd);
    QRegExp rx("\\\\" + cmdName(endCmd) + "\\b");
    QString t;
    int end = rx.indexIn(input_, pos);

    if (end == -1) {
        location().warning(tr("Missing '\\%1'").arg(cmdName(endCmd)));
        pos = input_.length();
    }
    else {
        t = input_.mid(pos, end - pos);
        pos = end + rx.matchedLength();
    }
    return t;
}

QString DocParser::getCode(int cmd, CodeMarker *marker, const QString &argStr)
{
    QString code = untabifyEtc(getUntilEnd(cmd));

    if (!argStr.isEmpty()) {
        QStringList args = argStr.split(" ", QString::SkipEmptyParts);
        int paramNo, j = 0;
        while (j < code.size()) {
            if (code[j] == '\\'
                 && j < code.size() - 1
                 && (paramNo = code[j + 1].digitValue()) >= 1
                 && paramNo <= args.size()) {
                QString p = args[paramNo - 1];
                code.replace(j, 2, p);
                j += qMin(1, p.size());
            } else {
                ++j;
            }
        }
    }

    int indent = indentLevel(code);
    code = unindent(indent, code);
    if (!marker)
        marker = CodeMarker::markerForCode(code);
    return marker->markedUpCode(code, nullptr, location());
}

/*!
  Was used only for generating doxygen output.
 */
QString DocParser::getUnmarkedCode(int cmd)
{
    QString code = getUntilEnd(cmd);
    return code;
}

bool DocParser::isBlankLine()
{
    int i = pos;

    while (i < len && input_[i].isSpace()) {
        if (input_[i] == '\n')
            return true;
        i++;
    }
    return false;
}

bool DocParser::isLeftBraceAhead()
{
    int numEndl = 0;
    int i = pos;

    while (i < len && input_[i].isSpace() && numEndl < 2) {
        // ### bug with '\\'
        if (input_[i] == '\n')
            numEndl++;
        i++;
    }
    return numEndl < 2 && i < len && input_[i] == '{';
}

bool DocParser::isLeftBracketAhead()
{
    int numEndl = 0;
    int i = pos;

    while (i < len && input_[i].isSpace() && numEndl < 2) {
        // ### bug with '\\'
        if (input_[i] == '\n')
            numEndl++;
        i++;
    }
    return numEndl < 2 && i < len && input_[i] == '[';
}

/*!
  Skips to the next non-space character or EOL.
 */
void DocParser::skipSpacesOnLine()
{
    while ((pos < input_.length()) &&
           input_[pos].isSpace() &&
           (input_[pos].unicode() != '\n'))
        ++pos;
}

/*!
  Skips spaces and on EOL.
 */
void DocParser::skipSpacesOrOneEndl()
{
    int firstEndl = -1;
    while (pos < (int) input_.length() && input_[pos].isSpace()) {
        QChar ch = input_[pos];
        if (ch == '\n') {
            if (firstEndl == -1) {
                firstEndl = pos;
            }
            else {
                pos = firstEndl;
                break;
            }
        }
        pos++;
    }
}

void DocParser::skipAllSpaces()
{
    while (pos < len && input_[pos].isSpace())
        pos++;
}

void DocParser::skipToNextPreprocessorCommand()
{
    QRegExp rx("\\\\(?:" + cmdName(CMD_IF) + QLatin1Char('|') +
               cmdName(CMD_ELSE) + QLatin1Char('|') +
               cmdName(CMD_ENDIF) + ")\\b");
    int end = rx.indexIn(input_, pos + 1); // ### + 1 necessary?

    if (end == -1)
        pos = input_.length();
    else
        pos = end;
}

int DocParser::endCmdFor(int cmd)
{
    switch (cmd) {
    case CMD_BADCODE:
        return CMD_ENDCODE;
    case CMD_CODE:
        return CMD_ENDCODE;
    case CMD_DIV:
        return CMD_ENDDIV;
    case CMD_QML:
        return CMD_ENDQML;
    case CMD_QMLTEXT:
        return CMD_ENDQMLTEXT;
    case CMD_JS:
        return CMD_ENDJS;
    case CMD_FOOTNOTE:
        return CMD_ENDFOOTNOTE;
    case CMD_LEGALESE:
        return CMD_ENDLEGALESE;
    case CMD_LINK:
        return CMD_ENDLINK;
    case CMD_LIST:
        return CMD_ENDLIST;
    case CMD_NEWCODE:
        return CMD_ENDCODE;
    case CMD_OLDCODE:
        return CMD_NEWCODE;
    case CMD_OMIT:
        return CMD_ENDOMIT;
    case CMD_QUOTATION:
        return CMD_ENDQUOTATION;
    case CMD_RAW:
        return CMD_ENDRAW;
    case CMD_SECTION1:
        return CMD_ENDSECTION1;
    case CMD_SECTION2:
        return CMD_ENDSECTION2;
    case CMD_SECTION3:
        return CMD_ENDSECTION3;
    case CMD_SECTION4:
        return CMD_ENDSECTION4;
    case CMD_SIDEBAR:
        return CMD_ENDSIDEBAR;
    case CMD_TABLE:
        return CMD_ENDTABLE;
    case CMD_TOPICREF:
        return CMD_ENDTOPICREF;
    case CMD_MAPREF:
        return CMD_ENDMAPREF;
    default:
        return cmd;
    }
}

QString DocParser::cmdName(int cmd)
{
    return *cmds[cmd].alias;
}

QString DocParser::endCmdName(int cmd)
{
    return cmdName(endCmdFor(cmd));
}

QString DocParser::untabifyEtc(const QString& str)
{
    QString result;
    result.reserve(str.length());
    int column = 0;

    for (int i = 0; i < str.length(); i++) {
        const QChar c = str.at(i);
        if (c == QLatin1Char('\r'))
            continue;
        if (c == QLatin1Char('\t')) {
            result += &"        "[column % tabSize];
            column = ((column / tabSize) + 1) * tabSize;
            continue;
        }
        if (c == QLatin1Char('\n')) {
            while (result.endsWith(QLatin1Char(' ')))
                result.chop(1);
            result += c;
            column = 0;
            continue;
        }
        result += c;
        column++;
    }

    while (result.endsWith("\n\n"))
        result.truncate(result.length() - 1);
    while (result.startsWith(QLatin1Char('\n')))
        result = result.mid(1);

    return result;
}

int DocParser::indentLevel(const QString& str)
{
    int minIndent = INT_MAX;
    int column = 0;

    for (int i = 0; i < (int) str.length(); i++) {
        if (str[i] == '\n') {
            column = 0;
        }
        else {
            if (str[i] != ' ' && column < minIndent)
                minIndent = column;
            column++;
        }
    }
    return minIndent;
}

QString DocParser::unindent(int level, const QString& str)
{
    if (level == 0)
        return str;

    QString t;
    int column = 0;

    for (int i = 0; i < (int) str.length(); i++) {
        if (str[i] == QLatin1Char('\n')) {
            t += '\n';
            column = 0;
        }
        else {
            if (column >= level)
                t += str[i];
            column++;
        }
    }
    return t;
}

QString DocParser::slashed(const QString& str)
{
    QString result = str;
    result.replace(QLatin1Char('/'), "\\/");
    return QLatin1Char('/') + result + QLatin1Char('/');
}

/*!
 Returns \c true if \a atom represents a code snippet.
 */
bool DocParser::isCode(const Atom *atom)
{
    Atom::AtomType type = atom->type();
    return (type == Atom::Code
            || type == Atom::Qml
            || type == Atom::JavaScript);
}

/*!
 Returns \c true if \a atom represents quoting information.
 */
bool DocParser::isQuote(const Atom *atom)
{
    Atom::AtomType type = atom->type();
    return (type == Atom::CodeQuoteArgument
            || type == Atom::CodeQuoteCommand
            || type == Atom::SnippetCommand
            || type == Atom::SnippetIdentifier
            || type == Atom::SnippetLocation);
}

/*!
  Parse the qdoc comment \a source. Build up a list of all the topic
  commands found including their arguments.  This constructor is used
  when there can be more than one topic command in theqdoc comment.
  Normally, there is only one topic command in a qdoc comment, but in
  QML documentation, there is the case where the qdoc \e{qmlproperty}
  command can appear multiple times in a qdoc comment.
 */
Doc::Doc(const Location& start_loc,
         const Location& end_loc,
         const QString& source,
         const QSet<QString>& metaCommandSet,
         const QSet<QString>& topics)
{
    priv = new DocPrivate(start_loc,end_loc,source);
    DocParser parser;
    parser.parse(source,priv,metaCommandSet,topics);
}

Doc::Doc(const Doc& doc)
    : priv(nullptr)
{
    operator=(doc);
}

Doc::~Doc()
{
    if (priv && priv->deref())
        delete priv;
}

Doc &Doc::operator=(const Doc& doc)
{
    if (doc.priv)
        doc.priv->ref();
    if (priv && priv->deref())
        delete priv;
    priv = doc.priv;
    return *this;
}

void Doc::renameParameters(const QStringList &oldNames,
                           const QStringList &newNames)
{
    if (priv && oldNames != newNames) {
        detach();

        priv->params = newNames.toSet();

        Atom *atom = priv->text.firstAtom();
        while (atom) {
            if (atom->type() == Atom::FormattingLeft
                    && atom->string() == ATOM_FORMATTING_PARAMETER) {
                atom = atom->next();
                if (!atom)
                    return;
                int index = oldNames.indexOf(atom->string());
                if (index != -1 && index < newNames.count())
                    atom->setString(newNames.at(index));
            }
            atom = atom->next();
        }
    }
}

void Doc::simplifyEnumDoc()
{
    if (priv) {
        if (priv->isEnumDocSimplifiable()) {
            detach();

            Text newText;

            Atom *atom = priv->text.firstAtom();
            while (atom) {
                if ((atom->type() == Atom::ListLeft) &&
                        (atom->string() == ATOM_LIST_VALUE)) {
                    while (atom && ((atom->type() != Atom::ListRight) ||
                                    (atom->string() != ATOM_LIST_VALUE)))
                        atom = atom->next();
                    if (atom)
                        atom = atom->next();
                }
                else {
                    newText << *atom;
                    atom = atom->next();
                }
            }
            priv->text = newText;
        }
    }
}

void Doc::setBody(const Text &text)
{
    detach();
    priv->text = text;
}

/*!
  Returns the starting location of a qdoc comment.
 */
const Location &Doc::location() const
{
    static const Location dummy;
    return priv == nullptr ? dummy : priv->start_loc;
}

/*!
  Returns the starting location of a qdoc comment.
 */
const Location& Doc::startLocation() const
{
    return location();
}

/*!
  Returns the ending location of a qdoc comment.
 */
const Location& Doc::endLocation() const
{
    static const Location dummy;
    return priv == nullptr ? dummy : priv->end_loc;
}

const QString &Doc::source() const
{
    static QString null;
    return priv == nullptr ? null : priv->src;
}

bool Doc::isEmpty() const
{
    return priv == nullptr || priv->src.isEmpty();
}

const Text& Doc::body() const
{
    static const Text dummy;
    return priv == nullptr ? dummy : priv->text;
}

Text Doc::briefText(bool inclusive) const
{
    return body().subText(Atom::BriefLeft, Atom::BriefRight, nullptr, inclusive);
}

Text Doc::trimmedBriefText(const QString &className) const
{
    QString classNameOnly = className;
    if (className.contains("::"))
        classNameOnly = className.split("::").last();

    Text originalText = briefText();
    Text resultText;
    const Atom *atom = originalText.firstAtom();
    if (atom) {
        QString briefStr;
        QString whats;
        /*
          This code is really ugly. The entire \brief business
          should be rethought.
        */
        while (atom) {
            if (atom->type() == Atom::AutoLink
                || atom->type() == Atom::String) {
                briefStr += atom->string();
            } else if (atom->type() == Atom::C) {
                briefStr += Generator::plainCode(atom->string());
            }
            atom = atom->next();
        }

        QStringList w = briefStr.split(QLatin1Char(' '));
        if (!w.isEmpty() && w.first() == "Returns") {
        }
        else {
            if (!w.isEmpty() && w.first() == "The")
                w.removeFirst();

            if (!w.isEmpty() && (w.first() == className || w.first() == classNameOnly))
                w.removeFirst();

            if (!w.isEmpty() && ((w.first() == "class") ||
                                 (w.first() == "function") ||
                                 (w.first() == "macro") ||
                                 (w.first() == "widget") ||
                                 (w.first() == "namespace") ||
                                 (w.first() == "header")))
                w.removeFirst();

            if (!w.isEmpty() && (w.first() == "is" || w.first() == "provides"))
                w.removeFirst();

            if (!w.isEmpty() && (w.first() == "a" || w.first() == "an"))
                w.removeFirst();
        }

        whats = w.join(' ');

        if (whats.endsWith(QLatin1Char('.')))
            whats.truncate(whats.length() - 1);

        if (!whats.isEmpty())
            whats[0] = whats[0].toUpper();

        // ### move this once \brief is abolished for properties
        resultText << whats;
    }
    return resultText;
}

Text Doc::legaleseText() const
{
    if (priv == nullptr || !priv->hasLegalese)
        return Text();
    else
        return body().subText(Atom::LegaleseLeft, Atom::LegaleseRight);
}

Doc::Sections Doc::granularity() const
{
    if (priv == nullptr || priv->extra == nullptr) {
        return DocPrivateExtra().granularity_;
    }
    else {
        return priv->extra->granularity_;
    }
}

const QSet<QString> &Doc::parameterNames() const
{
    return priv == nullptr ? *null_Set_QString() : priv->params;
}

const QStringList &Doc::enumItemNames() const
{
    return priv == nullptr ? *null_QStringList() : priv->enumItemList;
}

const QStringList &Doc::omitEnumItemNames() const
{
    return priv == nullptr ? *null_QStringList() : priv->omitEnumItemList;
}

const QSet<QString> &Doc::metaCommandsUsed() const
{
    return priv == nullptr ? *null_Set_QString() : priv->metacommandsUsed;
}

/*!
  Returns a reference to the list of topic commands used in the
  current qdoc comment. Normally there is only one, but there
  can be multiple \e{qmlproperty} commands, for example.
 */
const TopicList& Doc::topicsUsed() const
{
    return priv == nullptr ? *nullTopicList() : priv->topics_;
}

ArgList Doc::metaCommandArgs(const QString& metacommand) const
{
    return priv == nullptr ? ArgList() : priv->metaCommandMap.value(metacommand);
}

const QList<Text> &Doc::alsoList() const
{
    return priv == nullptr ? *null_QList_Text() : priv->alsoList;
}

bool Doc::hasTableOfContents() const
{
    return priv && priv->extra && !priv->extra->tableOfContents_.isEmpty();
}

bool Doc::hasKeywords() const
{
    return priv && priv->extra && !priv->extra->keywords_.isEmpty();
}

bool Doc::hasTargets() const
{
    return priv && priv->extra && !priv->extra->targets_.isEmpty();
}

const QList<Atom *> &Doc::tableOfContents() const
{
    priv->constructExtra();
    return priv->extra->tableOfContents_;
}

const QVector<int> &Doc::tableOfContentsLevels() const
{
    priv->constructExtra();
    return priv->extra->tableOfContentsLevels_;
}

const QList<Atom *> &Doc::keywords() const
{
    priv->constructExtra();
    return priv->extra->keywords_;
}

const QList<Atom *> &Doc::targets() const
{
    priv->constructExtra();
    return priv->extra->targets_;
}

const QStringMultiMap &Doc::metaTagMap() const
{
    return priv && priv->extra ? priv->extra->metaMap_ : *null_QStringMultiMap();
}

const Config* Doc::config_ = nullptr;

void Doc::initialize(const Config& config)
{
    DocParser::tabSize = config.getInt(CONFIG_TABSIZE);
    DocParser::exampleFiles = config.getCanonicalPathList(CONFIG_EXAMPLES);
    DocParser::exampleDirs = config.getCanonicalPathList(CONFIG_EXAMPLEDIRS);
    DocParser::sourceFiles = config.getCanonicalPathList(CONFIG_SOURCES);
    DocParser::sourceDirs = config.getCanonicalPathList(CONFIG_SOURCEDIRS);

    QmlTypeNode::qmlOnly = config.getBool(CONFIG_QMLONLY);
    QStringMap reverseAliasMap;
    config_ = &config;

    for (const auto &a : config.subVars(CONFIG_ALIAS)) {
        QString alias = config.getString(CONFIG_ALIAS + Config::dot + a);
        if (reverseAliasMap.contains(alias)) {
            config.lastLocation().warning(tr("Command name '\\%1' cannot stand"
                                             " for both '\\%2' and '\\%3'")
                                          .arg(alias)
                                          .arg(reverseAliasMap[alias])
                                          .arg(a));
        } else {
            reverseAliasMap.insert(alias, a);
        }
        aliasMap()->insert(a, alias);
    }

    int i = 0;
    while (cmds[i].english) {
        cmds[i].alias = new QString(alias(cmds[i].english));
        cmdHash()->insert(*cmds[i].alias, cmds[i].no);

        if (cmds[i].no != i)
            Location::internalError(tr("command %1 missing").arg(i));
        i++;
    }

    for (const auto &macroName : config.subVars(CONFIG_MACRO)) {
        QString macroDotName = CONFIG_MACRO + Config::dot + macroName;
        Macro macro;
        macro.numParams = -1;
        macro.defaultDef = config.getString(macroDotName);
        if (!macro.defaultDef.isEmpty()) {
            macro.defaultDefLocation = config.lastLocation();
            macro.numParams = Config::numParams(macro.defaultDef);
        }
        bool silent = false;

        for (const auto &f : config.subVars(macroDotName)) {
            QString def = config.getString(macroDotName + Config::dot + f);
            if (!def.isEmpty()) {
                macro.otherDefs.insert(f, def);
                int m = Config::numParams(def);
                if (macro.numParams == -1)
                    macro.numParams = m;
                else if (macro.numParams != m) {
                    if (!silent) {
                        QString other = tr("default");
                        if (macro.defaultDef.isEmpty())
                            other = macro.otherDefs.constBegin().key();
                        config.lastLocation().warning(tr("Macro '\\%1' takes"
                                                         " inconsistent number"
                                                         " of arguments (%2"
                                                         " %3, %4 %5)")
                                                      .arg(macroName)
                                                      .arg(f)
                                                      .arg(m)
                                                      .arg(other)
                                                      .arg(macro.numParams));
                        silent = true;
                    }
                    if (macro.numParams < m)
                        macro.numParams = m;
                }
            }
        }
        if (macro.numParams != -1)
            macroHash()->insert(macroName, macro);
    }
    // If any of the formats define quotinginformation, activate quoting
    DocParser::quoting = config.getBool(CONFIG_QUOTINGINFORMATION);
    for (const auto &format : config.getOutputFormats())
        DocParser::quoting = DocParser::quoting || config.getBool(format
                                                                  + Config::dot
                                                                  + CONFIG_QUOTINGINFORMATION);
}

/*!
  All the heap allocated variables are deleted.
 */
void Doc::terminate()
{
    DocParser::exampleFiles.clear();
    DocParser::exampleDirs.clear();
    DocParser::sourceFiles.clear();
    DocParser::sourceDirs.clear();
    aliasMap()->clear();
    cmdHash()->clear();
    macroHash()->clear();

    int i = 0;
    while (cmds[i].english) {
        delete cmds[i].alias;
        cmds[i].alias = nullptr;
        ++i;
    }
}

QString Doc::alias(const QString &english)
{
    return aliasMap()->value(english, english);
}

/*!
  Trims the deadwood out of \a str. i.e., this function
  cleans up \a str.
 */
void Doc::trimCStyleComment(Location& location, QString& str)
{
    QString cleaned;
    Location m = location;
    bool metAsterColumn = true;
    int asterColumn = location.columnNo() + 1;
    int i;

    for (i = 0; i < (int) str.length(); i++) {
        if (m.columnNo() == asterColumn) {
            if (str[i] != '*')
                break;
            cleaned += ' ';
            metAsterColumn = true;
        }
        else {
            if (str[i] == '\n') {
                if (!metAsterColumn)
                    break;
                metAsterColumn = false;
            }
            cleaned += str[i];
        }
        m.advance(str[i]);
    }
    if (cleaned.length() == str.length())
        str = cleaned;

    for (int i = 0; i < 3; i++)
        location.advance(str[i]);
    str = str.mid(3, str.length() - 5);
}

QString Doc::resolveFile(const Location &location,
                         const QString &fileName,
                         QString *userFriendlyFilePath)
{
    const QString result = Config::findFile(location,
                                            DocParser::exampleFiles,
                                            DocParser::exampleDirs,
                                            fileName, userFriendlyFilePath);
    qCDebug(lcQdoc).noquote().nospace() << __FUNCTION__ << "(location="
          << location.fileName() << ':' << location.lineNo()
          << ", fileName=\"" << fileName << "\"), resolved to \""
          << result;
    return result;
}

CodeMarker *Doc::quoteFromFile(const Location &location,
                               Quoter &quoter,
                               const QString &fileName)
{
    quoter.reset();

    QString code;

    QString userFriendlyFilePath;
    const QString filePath = resolveFile(location, fileName, &userFriendlyFilePath);
    if (filePath.isEmpty()) {
        QString details = QLatin1String("Example directories: ") + DocParser::exampleDirs.join(QLatin1Char(' '));
        if (!DocParser::exampleFiles.isEmpty())
            details += QLatin1String(", example files: ") + DocParser::exampleFiles.join(QLatin1Char(' '));
        location.warning(tr("Cannot find file to quote from: '%1'").arg(fileName), details);
    }
    else {
        QFile inFile(filePath);
        if (!inFile.open(QFile::ReadOnly)) {
            location.warning(tr("Cannot open file to quote from: '%1'").arg(userFriendlyFilePath));
        }
        else {
            QTextStream inStream(&inFile);
            code = DocParser::untabifyEtc(inStream.readAll());
        }
    }

    QString dirPath = QFileInfo(filePath).path();
    CodeMarker *marker = CodeMarker::markerForFileName(fileName);
    quoter.quoteFromFile(userFriendlyFilePath, code, marker->markedUpCode(code, nullptr, location));
    return marker;
}

QString Doc::canonicalTitle(const QString &title)
{
    // The code below is equivalent to the following chunk, but _much_
    // faster (accounts for ~10% of total running time)
    //
    //  QRegExp attributeExpr("[^A-Za-z0-9]+");
    //  QString result = title.toLower();
    //  result.replace(attributeExpr, " ");
    //  result = result.simplified();
    //  result.replace(QLatin1Char(' '), QLatin1Char('-'));

    QString result;
    result.reserve(title.size());

    bool dashAppended = false;
    bool begun = false;
    int lastAlnum = 0;
    for (int i = 0; i != title.size(); ++i) {
        uint c = title.at(i).unicode();
        if (c >= 'A' && c <= 'Z')
            c += 'a' - 'A';
        bool alnum = (c >= 'a' && c <= 'z') || (c >= '0' && c <= '9');
        if (alnum) {
            result += QLatin1Char(c);
            begun = true;
            dashAppended = false;
            lastAlnum = result.size();
        }
        else if (!dashAppended) {
            if (begun)
                result += QLatin1Char('-');
            dashAppended = true;
        }
    }
    result.truncate(lastAlnum);
    return result;
}

void Doc::detach()
{
    if (!priv) {
        priv = new DocPrivate;
        return;
    }
    if (priv->count == 1)
        return;

    --priv->count;

    DocPrivate *newPriv = new DocPrivate(*priv);
    newPriv->count = 1;
    if (priv->extra)
        newPriv->extra = new DocPrivateExtra(*priv->extra);

    priv = newPriv;
}

/*!
  The destructor deletes all the sub-TopicRefs.
 */
TopicRef::~TopicRef()
{
    foreach (DitaRef* t, subrefs_) {
        delete t;
    }
}

/*!
  Returns a reference to the structure that will be used
  for generating a DITA mao.
 */
const DitaRefList& Doc::ditamap() const { return priv->ditamap_; }

QT_END_NAMESPACE<|MERGE_RESOLUTION|>--- conflicted
+++ resolved
@@ -655,11 +655,7 @@
                     break;
                 case CMD_CODE:
                     leavePara();
-<<<<<<< HEAD
-                    append(Atom::Code, getCode(CMD_CODE, nullptr));
-=======
-                    append(Atom::Code, getCode(CMD_CODE, 0, getMetaCommandArgument(cmdStr)));
->>>>>>> 1410f2cf
+                    append(Atom::Code, getCode(CMD_CODE, nullptr, getMetaCommandArgument(cmdStr)));
                     break;
                 case CMD_QML:
                     leavePara();
