/****************************************************************************
**
** Copyright (C) 2019 The Qt Company Ltd.
** Contact: https://www.qt.io/licensing/
**
** This file is part of the tools applications of the Qt Toolkit.
**
** $QT_BEGIN_LICENSE:GPL-EXCEPT$
** Commercial License Usage
** Licensees holding valid commercial Qt licenses may use this file in
** accordance with the commercial license agreement provided with the
** Software or, alternatively, in accordance with the terms contained in
** a written agreement between you and The Qt Company. For licensing terms
** and conditions see https://www.qt.io/terms-conditions. For further
** information use the contact form at https://www.qt.io/contact-us.
**
** GNU General Public License Usage
** Alternatively, this file may be used under the terms of the GNU
** General Public License version 3 as published by the Free Software
** Foundation with exceptions as appearing in the file LICENSE.GPL3-EXCEPT
** included in the packaging of this file. Please review the following
** information to ensure the GNU General Public License requirements will
** be met: https://www.gnu.org/licenses/gpl-3.0.html.
**
** $QT_END_LICENSE$
**
****************************************************************************/

#include "qmlvisitor.h"

#include "codechunk.h"
#include "codeparser.h"
#include "node.h"
#include "qdocdatabase.h"
#include "tokenizer.h"

#include <QtCore/qdebug.h>
#include <QtCore/qfileinfo.h>
#include <QtCore/qglobal.h>
#include <QtCore/qstringlist.h>

#ifndef QT_NO_DECLARATIVE
#    include <private/qqmljsast_p.h>
#    include <private/qqmljsastfwd_p.h>
#    include <private/qqmljsengine_p.h>
#endif

QT_BEGIN_NAMESPACE

#ifndef QT_NO_DECLARATIVE
/*!
  The constructor stores all the parameters in local data members.
 */
QmlDocVisitor::QmlDocVisitor(const QString &filePath, const QString &code, QQmlJS::Engine *engine,
                             const QSet<QString> &commands, const QSet<QString> &topics)
    : nestingLevel(0)
{
    lastEndOffset = 0;
    this->filePath_ = filePath;
    this->name = QFileInfo(filePath).baseName();
    document = code;
    this->engine = engine;
    this->commands_ = commands;
    this->topics_ = topics;
    current = QDocDatabase::qdocDB()->primaryTreeRoot();
}

/*!
  The destructor does nothing.
 */
QmlDocVisitor::~QmlDocVisitor()
{
    // nothing.
}

/*!
  Returns the location of the nearest comment above the \a offset.
 */
QQmlJS::AST::SourceLocation QmlDocVisitor::precedingComment(quint32 offset) const
{
    const auto comments = engine->comments();
    for (auto it = comments.rbegin(); it != comments.rend(); ++it) {
        QQmlJS::AST::SourceLocation loc = *it;

        if (loc.begin() <= lastEndOffset) {
            // Return if we reach the end of the preceding structure.
            break;
        } else if (usedComments.contains(loc.begin())) {
            // Return if we encounter a previously used comment.
            break;
        } else if (loc.begin() > lastEndOffset && loc.end() < offset) {
            // Only examine multiline comments in order to avoid snippet markers.
            if (document.at(loc.offset - 1) == QLatin1Char('*')) {
                QString comment = document.mid(loc.offset, loc.length);
                if (comment.startsWith(QLatin1Char('!')) || comment.startsWith(QLatin1Char('*'))) {
                    return loc;
                }
            }
        }
    }

    return QQmlJS::AST::SourceLocation();
}

class QmlSignatureParser
{
public:
    QmlSignatureParser(FunctionNode *func, const QString &signature, const Location &loc);
    void readToken() { tok_ = tokenizer_->getToken(); }
    QString lexeme() { return tokenizer_->lexeme(); }
    QString previousLexeme() { return tokenizer_->previousLexeme(); }

    bool match(int target);
    bool matchTypeAndName(CodeChunk *type, QString *var);
    bool matchParameter();
    bool matchFunctionDecl();

private:
    QString signature_;
    QStringList names_;
    QString funcName_;
    Tokenizer *tokenizer_;
    int tok_;
    FunctionNode *func_;
    const Location &location_;
};

/*!
  Finds the nearest unused qdoc comment above the QML entity
  represented by the \a node and processes the qdoc commands
  in that comment. The processed documentation is stored in
  the \a node.

  If a qdoc comment is found for \a location, true is returned.
  If a comment is not found there, false is returned.
 */
bool QmlDocVisitor::applyDocumentation(QQmlJS::AST::SourceLocation location, Node *node)
{
    QQmlJS::AST::SourceLocation loc = precedingComment(location.begin());

    if (loc.isValid()) {
        QString source = document.mid(loc.offset, loc.length);
        Location start(filePath_);
        start.setLineNo(loc.startLine);
        start.setColumnNo(loc.startColumn);
        Location finish(filePath_);
        finish.setLineNo(loc.startLine);
        finish.setColumnNo(loc.startColumn);

        Doc doc(start, finish, source.mid(1), commands_, topics_);
        const TopicList &topicsUsed = doc.topicsUsed();
        NodeList nodes;
        Node *nodePassedIn = node;
        Aggregate *parent = nodePassedIn->parent();
        node->setDoc(doc);
        nodes.append(node);
        if (topicsUsed.size() > 0) {
            for (int i = 0; i < topicsUsed.size(); ++i) {
                QString topic = topicsUsed.at(i).topic;
                if (!topic.startsWith(QLatin1String("qml"))
                    && !topic.startsWith(QLatin1String("js")))
                    continue; // maybe a qdoc warning here? mws 18/07/18
                QString args = topicsUsed.at(i).args;
                if (topic == COMMAND_JSTYPE) {
                    node->changeType(Node::QmlType, Node::JsType);
                } else if (topic.endsWith(QLatin1String("property"))) {
                    QmlPropArgs qpa;
                    if (splitQmlPropertyArg(doc, args, qpa)) {
                        if (qpa.name_ == nodePassedIn->name()) {
                            if (nodePassedIn->isAlias())
                                nodePassedIn->setDataType(qpa.type_);
                        } else {
                            bool isAttached = topic.contains(QLatin1String("attached"));
                            QmlPropertyNode *n = parent->hasQmlProperty(qpa.name_, isAttached);
                            if (n == nullptr)
                                n = new QmlPropertyNode(parent, qpa.name_, qpa.type_, isAttached);
                            n->setLocation(doc.location());
                            n->setDoc(doc);
                            n->markReadOnly(nodePassedIn->isReadOnly());
                            if (nodePassedIn->isDefault())
                                n->markDefault();
                            if (isAttached)
                                n->markReadOnly(0);
                            if ((topic == COMMAND_JSPROPERTY)
                                || (topic == COMMAND_JSATTACHEDPROPERTY))
                                n->changeType(Node::QmlProperty, Node::JsProperty);
                            nodes.append(n);
                        }
                    } else
                        qDebug() << "  FAILED TO PARSE QML OR JS PROPERTY:" << topic << args;
                } else if (topic.endsWith(QLatin1String("method"))) {
                    if (node->isFunction()) {
                        FunctionNode *fn = static_cast<FunctionNode *>(node);
                        QmlSignatureParser qsp(fn, args, doc.location());
                        if (topic == COMMAND_JSMETHOD || topic == COMMAND_JSATTACHEDMETHOD)
                            fn->changeMetaness(FunctionNode::QmlMethod, FunctionNode::JsMethod);
                    }
                }
            }
        }
        for (int i = 0; i < nodes.size(); ++i)
            applyMetacommands(loc, nodes.at(i), doc);
        usedComments.insert(loc.offset);
        if (doc.isEmpty()) {
            return false;
        }
        return true;
    }
    Location codeLoc(filePath_);
    codeLoc.setLineNo(location.startLine);
    node->setLocation(codeLoc);
    return false;
}

QmlSignatureParser::QmlSignatureParser(FunctionNode *func, const QString &signature,
                                       const Location &loc)
    : signature_(signature), func_(func), location_(loc)
{
    QByteArray latin1 = signature.toLatin1();
    Tokenizer stringTokenizer(location_, latin1);
    stringTokenizer.setParsingFnOrMacro(true);
    tokenizer_ = &stringTokenizer;
    readToken();
    matchFunctionDecl();
}

/*!
  If the current token matches \a target, read the next
  token and return true. Otherwise, don't read the next
  token, and return false.
 */
bool QmlSignatureParser::match(int target)
{
    if (tok_ == target) {
        readToken();
        return true;
    }
    return false;
}

/*!
  Parse a QML data type into \a type and an optional
  variable name into \a var.
 */
bool QmlSignatureParser::matchTypeAndName(CodeChunk *type, QString *var)
{
    /*
      This code is really hard to follow... sorry. The loop is there to match
      Alpha::Beta::Gamma::...::Omega.
     */
    for (;;) {
        bool virgin = true;

        if (tok_ != Tok_Ident) {
            while (match(Tok_signed) || match(Tok_unsigned) || match(Tok_short) || match(Tok_long)
                   || match(Tok_int64)) {
                type->append(previousLexeme());
                virgin = false;
            }
        }

        if (virgin) {
            if (match(Tok_Ident)) {
                type->append(previousLexeme());
            } else if (match(Tok_void) || match(Tok_int) || match(Tok_char) || match(Tok_double)
                       || match(Tok_Ellipsis))
                type->append(previousLexeme());
            else
                return false;
        } else if (match(Tok_int) || match(Tok_char) || match(Tok_double)) {
            type->append(previousLexeme());
        }

        if (match(Tok_Gulbrandsen))
            type->append(previousLexeme());
        else
            break;
    }

    while (match(Tok_Ampersand) || match(Tok_Aster) || match(Tok_const) || match(Tok_Caret))
        type->append(previousLexeme());

    /*
      The usual case: Look for an optional identifier, then for
      some array brackets.
     */
    type->appendHotspot();

    if ((var != nullptr) && match(Tok_Ident))
        *var = previousLexeme();

    if (tok_ == Tok_LeftBracket) {
        int bracketDepth0 = tokenizer_->bracketDepth();
        while ((tokenizer_->bracketDepth() >= bracketDepth0 && tok_ != Tok_Eoi)
               || tok_ == Tok_RightBracket) {
            type->append(lexeme());
            readToken();
        }
    }
    return true;
}

bool QmlSignatureParser::matchParameter()
{
    QString name;
    CodeChunk type;
    CodeChunk defaultValue;

    bool result = matchTypeAndName(&type, &name);
    if (name.isEmpty()) {
        name = type.toString();
        type.clear();
    }

    if (!result)
        return false;
    if (match(Tok_Equal)) {
        int parenDepth0 = tokenizer_->parenDepth();
        while (tokenizer_->parenDepth() >= parenDepth0
               && (tok_ != Tok_Comma || tokenizer_->parenDepth() > parenDepth0)
               && tok_ != Tok_Eoi) {
            defaultValue.append(lexeme());
            readToken();
        }
    }
    func_->parameters().append(type.toString(), name, defaultValue.toString());
    return true;
}

bool QmlSignatureParser::matchFunctionDecl()
{
    CodeChunk returnType;

    int firstBlank = signature_.indexOf(QChar(' '));
    int leftParen = signature_.indexOf(QChar('('));
    if ((firstBlank > 0) && (leftParen - firstBlank) > 1) {
        if (!matchTypeAndName(&returnType, nullptr))
            return false;
    }

    while (match(Tok_Ident)) {
        names_.append(previousLexeme());
        if (!match(Tok_Gulbrandsen)) {
            funcName_ = previousLexeme();
            names_.pop_back();
            break;
        }
    }

    if (tok_ != Tok_LeftParen)
        return false;
    /*
      Parsing the parameters should be moved into class Parameters,
      but it can wait. mws 14/12/2018
     */
    readToken();

    func_->setLocation(location_);
    func_->setReturnType(returnType.toString());

    if (tok_ != Tok_RightParen) {
        func_->parameters().clear();
        do {
            if (!matchParameter())
                return false;
        } while (match(Tok_Comma));
    }
    if (!match(Tok_RightParen))
        return false;
    return true;
}

/*!
  A QML property argument has the form...

  <type> <component>::<name>
  <type> <QML-module>::<component>::<name>

  This function splits the argument into one of those
  two forms. The three part form is the old form, which
  was used before the creation of QtQuick 2 and Qt
  Components. A <QML-module> is the QML equivalent of a
  C++ namespace. So this function splits \a arg on "::"
  and stores the parts in the \e {type}, \e {module},
  \e {component}, and \a {name}, fields of \a qpa. If it
  is successful, it returns \c true. If not enough parts
  are found, a qdoc warning is emitted and false is
  returned.
 */
bool QmlDocVisitor::splitQmlPropertyArg(const Doc &doc, const QString &arg, QmlPropArgs &qpa)
{
    qpa.clear();
    QStringList blankSplit = arg.split(QLatin1Char(' '));
    if (blankSplit.size() > 1) {
        qpa.type_ = blankSplit[0];
        QStringList colonSplit(blankSplit[1].split("::"));
        if (colonSplit.size() == 3) {
            qpa.module_ = colonSplit[0];
            qpa.component_ = colonSplit[1];
            qpa.name_ = colonSplit[2];
            return true;
        } else if (colonSplit.size() == 2) {
            qpa.component_ = colonSplit[0];
            qpa.name_ = colonSplit[1];
            return true;
        } else if (colonSplit.size() == 1) {
            qpa.name_ = colonSplit[0];
            return true;
        }
        QString msg = "Unrecognizable QML module/component qualifier for " + arg;
        doc.location().warning(tr(msg.toLatin1().data()));
    } else {
        QString msg = "Missing property type for " + arg;
        doc.location().warning(tr(msg.toLatin1().data()));
    }
    return false;
}

/*!
  Applies the metacommands found in the comment.
 */
void QmlDocVisitor::applyMetacommands(QQmlJS::AST::SourceLocation, Node *node, Doc &doc)
{
    QDocDatabase *qdb = QDocDatabase::qdocDB();
    QSet<QString> metacommands = doc.metaCommandsUsed();
    if (metacommands.count() > 0) {
        metacommands.subtract(topics_);
        for (const auto &command : qAsConst(metacommands)) {
            const ArgList args = doc.metaCommandArgs(command);
            if ((command == COMMAND_QMLABSTRACT) || (command == COMMAND_ABSTRACT)) {
                if (node->isQmlType() || node->isJsType()) {
                    node->setAbstract(true);
                }
            } else if (command == COMMAND_DEPRECATED) {
                node->setStatus(Node::Obsolete);
            } else if ((command == COMMAND_INQMLMODULE) || (command == COMMAND_INJSMODULE)) {
                qdb->addToQmlModule(args[0].first, node);
            } else if (command == COMMAND_QMLINHERITS) {
                if (node->name() == args[0].first)
                    doc.location().warning(tr("%1 tries to inherit itself").arg(args[0].first));
                else if (node->isQmlType() || node->isJsType()) {
                    QmlTypeNode *qmlType = static_cast<QmlTypeNode *>(node);
                    qmlType->setQmlBaseName(args[0].first);
                }
            } else if (command == COMMAND_QMLDEFAULT) {
                node->markDefault();
            } else if (command == COMMAND_QMLREADONLY) {
                node->markReadOnly(1);
            } else if ((command == COMMAND_INGROUP) && !args.isEmpty()) {
                for (const auto &argument : args)
                    QDocDatabase::qdocDB()->addToGroup(argument.first, node);
            } else if (command == COMMAND_INTERNAL) {
                node->setStatus(Node::Internal);
            } else if (command == COMMAND_OBSOLETE) {
                node->setStatus(Node::Obsolete);
            } else if (command == COMMAND_PAGEKEYWORDS) {
                // Not done yet. Do we need this?
            } else if (command == COMMAND_PRELIMINARY) {
                node->setStatus(Node::Preliminary);
            } else if (command == COMMAND_SINCE) {
                QString arg = args[0].first; //.join(' ');
                node->setSince(arg);
            } else if (command == COMMAND_WRAPPER) {
                node->setWrapper();
            } else {
                doc.location().warning(tr("The \\%1 command is ignored in QML files").arg(command));
            }
        }
    }
}

/*!
  Reconstruct the qualified \a id using dot notation
  and return the fully qualified string.
 */
QString QmlDocVisitor::getFullyQualifiedId(QQmlJS::AST::UiQualifiedId *id)
{
    QString result;
    if (id) {
        result = id->name.toString();
        id = id->next;
        while (id != nullptr) {
            result += QChar('.') + id->name.toString();
            id = id->next;
        }
    }
    return result;
}

/*!
  Begin the visit of the object \a definition, recording it in the
  qdoc database. Increment the object nesting level, which is used
  to test whether we are at the public API level. The public level
  is level 1.

  Note that this visit() function creates the qdoc object node as a
  QmlType. If it is actually a JsType, this fact is discovered when
  the qdoc comment is applied to the node. The node's typet is then
  changed to JsType.
 */
bool QmlDocVisitor::visit(QQmlJS::AST::UiObjectDefinition *definition)
{
    QString type = getFullyQualifiedId(definition->qualifiedTypeNameId);
    nestingLevel++;

    if (current->isNamespace()) {
        QmlTypeNode *component = nullptr;
        Node *candidate = current->findChildNode(name, Node::QML);
        if (candidate != nullptr)
            component = static_cast<QmlTypeNode *>(candidate);
        else
            component = new QmlTypeNode(current, name);
        component->setTitle(name);
        component->setImportList(importList);
        importList.clear();
        if (applyDocumentation(definition->firstSourceLocation(), component))
            component->setQmlBaseName(type);
        current = component;
    }

    return true;
}

/*!
  End the visit of the object \a definition. In particular,
  decrement the object nesting level, which is used to test
  whether we are at the public API level. The public API
  level is level 1. It won't decrement below 0.
 */
void QmlDocVisitor::endVisit(QQmlJS::AST::UiObjectDefinition *definition)
{
    if (nestingLevel > 0) {
        --nestingLevel;
    }
    lastEndOffset = definition->lastSourceLocation().end();
}

bool QmlDocVisitor::visit(QQmlJS::AST::UiImport *import)
{
    QString name = document.mid(import->fileNameToken.offset, import->fileNameToken.length);
    if (name[0] == '\"')
<<<<<<< HEAD
        name = name.mid(1, name.length()-2);
    QString version;
    if (import->version) {
        const auto start = import->version->firstSourceLocation().begin();
        const auto end = import->version->lastSourceLocation().end();
        version = document.mid(start, end - start);
    }
=======
        name = name.mid(1, name.length() - 2);
    QString version = document.mid(import->versionToken.offset, import->versionToken.length);
>>>>>>> ed6658c2
    QString importId = document.mid(import->importIdToken.offset, import->importIdToken.length);
    QString importUri = getFullyQualifiedId(import->importUri);
    importList.append(ImportRec(name, version, importId, importUri));

    return true;
}

void QmlDocVisitor::endVisit(QQmlJS::AST::UiImport *definition)
{
    lastEndOffset = definition->lastSourceLocation().end();
}

bool QmlDocVisitor::visit(QQmlJS::AST::UiObjectBinding *)
{
    ++nestingLevel;
    return true;
}

void QmlDocVisitor::endVisit(QQmlJS::AST::UiObjectBinding *)
{
    --nestingLevel;
}

bool QmlDocVisitor::visit(QQmlJS::AST::UiArrayBinding *)
{
    return true;
}

void QmlDocVisitor::endVisit(QQmlJS::AST::UiArrayBinding *) {}

template<typename T>
QString qualifiedIdToString(T node);

template<>
QString qualifiedIdToString(QStringRef node)
{
    return node.toString();
}

template<>
QString qualifiedIdToString(QQmlJS::AST::UiQualifiedId *node)
{
    QString s;

    for (QQmlJS::AST::UiQualifiedId *it = node; it; it = it->next) {
        s.append(it->name);

        if (it->next)
            s.append(QLatin1Char('.'));
    }

    return s;
}

/*!
    Visits the public \a member declaration, which can be a
    signal or a property. It is a custom signal or property.
    Only visit the \a member if the nestingLevel is 1.
 */
bool QmlDocVisitor::visit(QQmlJS::AST::UiPublicMember *member)
{
    if (nestingLevel > 1) {
        return true;
    }
    switch (member->type) {
    case QQmlJS::AST::UiPublicMember::Signal: {
        if (current->isQmlType() || current->isJsType()) {
            QmlTypeNode *qmlType = static_cast<QmlTypeNode *>(current);
            if (qmlType) {
                FunctionNode::Metaness metaness = FunctionNode::QmlSignal;
                if (qmlType->isJsType())
                    metaness = FunctionNode::JsSignal;
                QString name = member->name.toString();
                FunctionNode *newSignal = new FunctionNode(metaness, current, name);
                Parameters &parameters = newSignal->parameters();
                for (QQmlJS::AST::UiParameterList *it = member->parameters; it; it = it->next) {
                    const QString type = qualifiedIdToString(it->type);
                    if (!type.isEmpty() && !it->name.isEmpty())
                        parameters.append(type, QString(), it->name.toString());
                }
                applyDocumentation(member->firstSourceLocation(), newSignal);
            }
        }
        break;
    }
    case QQmlJS::AST::UiPublicMember::Property: {
        QString type = qualifiedIdToString(member->memberType);
        QString name = member->name.toString();
        if (current->isQmlType() || current->isJsType()) {
            QmlTypeNode *qmlType = static_cast<QmlTypeNode *>(current);
            if (qmlType) {
                QString name = member->name.toString();
                QmlPropertyNode *qmlPropNode = qmlType->hasQmlProperty(name);
                if (qmlPropNode == nullptr)
                    qmlPropNode = new QmlPropertyNode(qmlType, name, type, false);
                qmlPropNode->markReadOnly(member->isReadonlyMember);
                if (member->isDefaultMember)
                    qmlPropNode->markDefault();
                applyDocumentation(member->firstSourceLocation(), qmlPropNode);
            }
        }
        break;
    }
    default:
        return false;
    }

    return true;
}

/*!
  End the visit of the \a member.
 */
void QmlDocVisitor::endVisit(QQmlJS::AST::UiPublicMember *member)
{
    lastEndOffset = member->lastSourceLocation().end();
}

bool QmlDocVisitor::visit(QQmlJS::AST::IdentifierPropertyName *)
{
    return true;
}

/*!
  Begin the visit of the function declaration \a fd, but only
  if the nesting level is 1.
 */
bool QmlDocVisitor::visit(QQmlJS::AST::FunctionDeclaration *fd)
{
    if (nestingLevel <= 1) {
        FunctionNode::Metaness metaness = FunctionNode::QmlMethod;
        if (current->isJsType())
            metaness = FunctionNode::JsMethod;
        else if (!current->isQmlType())
            return true;
        QString name = fd->name.toString();
        FunctionNode *method = new FunctionNode(metaness, current, name);
        Parameters &parameters = method->parameters();
        QQmlJS::AST::FormalParameterList *formals = fd->formals;
        if (formals) {
            QQmlJS::AST::FormalParameterList *fp = formals;
            do {
                parameters.append(QString(), QString(), fp->element->bindingIdentifier.toString());
                fp = fp->next;
            } while (fp && fp != formals);
        }
        applyDocumentation(fd->firstSourceLocation(), method);
    }
    return true;
}

/*!
  End the visit of the function declaration, \a fd.
 */
void QmlDocVisitor::endVisit(QQmlJS::AST::FunctionDeclaration *fd)
{
    lastEndOffset = fd->lastSourceLocation().end();
}

/*!
  Begin the visit of the signal handler declaration \a sb, but only
  if the nesting level is 1.

  This visit is now deprecated. It has been decided to document
  public signals. If a signal handler must be discussed in the
  documentation, that discussion must take place in the comment
  for the signal.
 */
bool QmlDocVisitor::visit(QQmlJS::AST::UiScriptBinding *)
{
    return true;
}

void QmlDocVisitor::endVisit(QQmlJS::AST::UiScriptBinding *sb)
{
    lastEndOffset = sb->lastSourceLocation().end();
}

bool QmlDocVisitor::visit(QQmlJS::AST::UiQualifiedId *)
{
    return true;
}

void QmlDocVisitor::endVisit(QQmlJS::AST::UiQualifiedId *)
{
    // nothing.
}

void QmlDocVisitor::throwRecursionDepthError()
{
    hasRecursionDepthError = true;
}

bool QmlDocVisitor::hasError() const
{
    return hasRecursionDepthError;
}

#endif

QT_END_NAMESPACE<|MERGE_RESOLUTION|>--- conflicted
+++ resolved
@@ -539,18 +539,13 @@
 {
     QString name = document.mid(import->fileNameToken.offset, import->fileNameToken.length);
     if (name[0] == '\"')
-<<<<<<< HEAD
-        name = name.mid(1, name.length()-2);
+        name = name.mid(1, name.length() - 2);
     QString version;
     if (import->version) {
         const auto start = import->version->firstSourceLocation().begin();
         const auto end = import->version->lastSourceLocation().end();
         version = document.mid(start, end - start);
     }
-=======
-        name = name.mid(1, name.length() - 2);
-    QString version = document.mid(import->versionToken.offset, import->versionToken.length);
->>>>>>> ed6658c2
     QString importId = document.mid(import->importIdToken.offset, import->importIdToken.length);
     QString importUri = getFullyQualifiedId(import->importUri);
     importList.append(ImportRec(name, version, importId, importUri));
