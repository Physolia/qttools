--- conflicted
+++ resolved
@@ -60,23 +60,11 @@
     CppCodeParser();
     ~CppCodeParser();
 
-<<<<<<< HEAD
     void initializeParser(const Config& config) override;
     void terminateParser() override;
     QString language() override;
     QStringList headerFileNameFilter() override;
     QStringList sourceFileNameFilter() override;
-    void parseHeaderFile(const Location& location, const QString& filePath) override;
-    void parseSourceFile(const Location& location, const QString& filePath) override;
-    void doneParsingHeaderFiles() override;
-    void doneParsingSourceFiles() override;
-=======
-    virtual void initializeParser(const Config& config) Q_DECL_OVERRIDE;
-    virtual void terminateParser() Q_DECL_OVERRIDE;
-    virtual QString language() Q_DECL_OVERRIDE;
-    virtual QStringList headerFileNameFilter() Q_DECL_OVERRIDE;
-    virtual QStringList sourceFileNameFilter() Q_DECL_OVERRIDE;
->>>>>>> 995c91cd
     bool parseParameters(const QString& parameters, QVector<Parameter>& pvect, bool& isQPrivateSignal);
     const Location& declLoc() const { return declLoc_; }
     void setDeclLoc() { declLoc_ = location(); }
