/****************************************************************************
**
** Copyright (C) 2016 The Qt Company Ltd.
** Contact: https://www.qt.io/licensing/
**
** This file is part of the tools applications of the Qt Toolkit.
**
** $QT_BEGIN_LICENSE:GPL-EXCEPT$
** Commercial License Usage
** Licensees holding valid commercial Qt licenses may use this file in
** accordance with the commercial license agreement provided with the
** Software or, alternatively, in accordance with the terms contained in
** a written agreement between you and The Qt Company. For licensing terms
** and conditions see https://www.qt.io/terms-conditions. For further
** information use the contact form at https://www.qt.io/contact-us.
**
** GNU General Public License Usage
** Alternatively, this file may be used under the terms of the GNU
** General Public License version 3 as published by the Free Software
** Foundation with exceptions as appearing in the file LICENSE.GPL3-EXCEPT
** included in the packaging of this file. Please review the following
** information to ensure the GNU General Public License requirements will
** be met: https://www.gnu.org/licenses/gpl-3.0.html.
**
** $QT_END_LICENSE$
**
****************************************************************************/

#include "utils.h"
#include "qmlutils.h"

#include <QtCore/QDir>
#include <QtCore/QFileInfo>
#include <QtCore/QCoreApplication>
#include <QtCore/QJsonDocument>
#include <QtCore/QJsonObject>
#include <QtCore/QJsonArray>
#include <QtCore/QCommandLineParser>
#include <QtCore/QCommandLineOption>
#include <QtCore/QOperatingSystemVersion>
#include <QtCore/QSharedPointer>
#include <QtCore/QVector>

#ifdef Q_OS_WIN
#include <QtCore/qt_windows.h>
#else
#define IMAGE_FILE_MACHINE_ARM64 0xaa64
#endif

#include <algorithm>
#include <iostream>
#include <cstdio>

QT_BEGIN_NAMESPACE

enum QtModule
#if defined(Q_COMPILER_CLASS_ENUM) || defined(Q_CC_MSVC)
    : quint64
#endif
{
    QtBluetoothModule         = 0x0000000000000001,
    QtConcurrentModule        = 0x0000000000000002,
    QtCoreModule              = 0x0000000000000004,
    QtDeclarativeModule       = 0x0000000000000008,
    QtDesignerComponents      = 0x0000000000000010,
    QtDesignerModule          = 0x0000000000000020,
    QtGuiModule               = 0x0000000000000040,
    QtHelpModule              = 0x0000000000000080,
    QtMultimediaModule        = 0x0000000000000100,
    QtMultimediaWidgetsModule = 0x0000000000000200,
    QtMultimediaQuickModule   = 0x0000000000000400,
    QtNetworkModule           = 0x0000000000000800,
    QtNfcModule               = 0x0000000000001000,
    QtOpenGLModule            = 0x0000000000002000,
    QtPositioningModule       = 0x0000000000004000,
    QtPrintSupportModule      = 0x0000000000008000,
    QtQmlModule               = 0x0000000000010000,
    QtQuickModule             = 0x0000000000020000,
    QtQuickParticlesModule    = 0x0000000000040000,
    QtScriptModule            = 0x0000000000080000,
    QtScriptToolsModule       = 0x0000000000100000,
    QtSensorsModule           = 0x0000000000200000,
    QtSerialPortModule        = 0x0000000000400000,
    QtSqlModule               = 0x0000000000800000,
    QtSvgModule               = 0x0000000001000000,
    QtTestModule              = 0x0000000002000000,
    QtWidgetsModule           = 0x0000000004000000,
    QtWinExtrasModule         = 0x0000000008000000,
    QtXmlModule               = 0x0000000010000000,
    QtXmlPatternsModule       = 0x0000000020000000,
    QtWebKitModule            = 0x0000000040000000,
    QtWebKitWidgetsModule     = 0x0000000080000000,
    QtQuickWidgetsModule      = 0x0000000100000000,
    QtWebSocketsModule        = 0x0000000200000000,
    QtEnginioModule           = 0x0000000400000000,
    QtWebEngineCoreModule     = 0x0000000800000000,
    QtWebEngineModule         = 0x0000001000000000,
    QtWebEngineWidgetsModule  = 0x0000002000000000,
    QtQmlToolingModule        = 0x0000004000000000,
    Qt3DCoreModule            = 0x0000008000000000,
    Qt3DRendererModule        = 0x0000010000000000,
    Qt3DQuickModule           = 0x0000020000000000,
    Qt3DQuickRendererModule   = 0x0000040000000000,
    Qt3DInputModule           = 0x0000080000000000,
    QtLocationModule          = 0x0000100000000000,
    QtWebChannelModule        = 0x0000200000000000,
    QtTextToSpeechModule      = 0x0000400000000000,
    QtSerialBusModule         = 0x0000800000000000,
    QtGamePadModule           = 0x0001000000000000,
    Qt3DAnimationModule       = 0x0002000000000000,
    QtWebViewModule           = 0x0004000000000000,
    Qt3DExtrasModule          = 0x0008000000000000
};

struct QtModuleEntry {
    quint64 module;
    const char *option;
    const char *libraryName;
    const char *translation;
};

static QtModuleEntry qtModuleEntries[] = {
    { QtBluetoothModule, "bluetooth", "Qt6Bluetooth", nullptr },
    { QtConcurrentModule, "concurrent", "Qt6Concurrent", "qtbase" },
    { QtCoreModule, "core", "Qt6Core", "qtbase" },
    { QtDeclarativeModule, "declarative", "Qt6Declarative", "qtquick1" },
    { QtDesignerModule, "designer", "Qt6Designer", nullptr },
    { QtDesignerComponents, "designercomponents", "Qt6DesignerComponents", nullptr },
    { QtEnginioModule, "enginio", "Enginio", nullptr },
    { QtGamePadModule, "gamepad", "Qt6Gamepad", nullptr },
    { QtGuiModule, "gui", "Qt6Gui", "qtbase" },
    { QtHelpModule, "qthelp", "Qt6Help", "qt_help" },
    { QtMultimediaModule, "multimedia", "Qt6Multimedia", "qtmultimedia" },
    { QtMultimediaWidgetsModule, "multimediawidgets", "Qt6MultimediaWidgets", "qtmultimedia" },
    { QtMultimediaQuickModule, "multimediaquick", "Qt6MultimediaQuick_p", "qtmultimedia" },
    { QtNetworkModule, "network", "Qt6Network", "qtbase" },
    { QtNfcModule, "nfc", "Qt6Nfc", nullptr },
    { QtOpenGLModule, "opengl", "Qt6OpenGL", nullptr },
    { QtPositioningModule, "positioning", "Qt6Positioning", nullptr },
    { QtPrintSupportModule, "printsupport", "Qt6PrintSupport", nullptr },
    { QtQmlModule, "qml", "Qt6Qml", "qtdeclarative" },
    { QtQmlToolingModule, "qmltooling", "qmltooling", nullptr },
    { QtQuickModule, "quick", "Qt6Quick", "qtdeclarative" },
    { QtQuickParticlesModule, "quickparticles", "Qt6QuickParticles", nullptr },
    { QtQuickWidgetsModule, "quickwidgets", "Qt6QuickWidgets", nullptr },
    { QtScriptModule, "script", "Qt6Script", "qtscript" },
    { QtScriptToolsModule, "scripttools", "Qt6ScriptTools", "qtscript" },
    { QtSensorsModule, "sensors", "Qt6Sensors", nullptr },
    { QtSerialPortModule, "serialport", "Qt6SerialPort", "qtserialport" },
    { QtSqlModule, "sql", "Qt6Sql", "qtbase" },
    { QtSvgModule, "svg", "Qt6Svg", nullptr },
    { QtTestModule, "test", "Qt6Test", "qtbase" },
    { QtWebKitModule, "webkit", "Qt6WebKit", nullptr },
    { QtWebKitWidgetsModule, "webkitwidgets", "Qt6WebKitWidgets", nullptr },
    { QtWebSocketsModule, "websockets", "Qt6WebSockets", nullptr },
    { QtWidgetsModule, "widgets", "Qt6Widgets", "qtbase" },
    { QtWinExtrasModule, "winextras", "Qt6WinExtras", nullptr },
    { QtXmlModule, "xml", "Qt6Xml", "qtbase" },
    { QtXmlPatternsModule, "xmlpatterns", "Qt6XmlPatterns", "qtxmlpatterns" },
    { QtWebEngineCoreModule, "webenginecore", "Qt6WebEngineCore", nullptr },
    { QtWebEngineModule, "webengine", "Qt6WebEngine", "qtwebengine" },
    { QtWebEngineWidgetsModule, "webenginewidgets", "Qt6WebEngineWidgets", nullptr },
    { Qt3DCoreModule, "3dcore", "Qt63DCore", nullptr },
    { Qt3DRendererModule, "3drenderer", "Qt63DRender", nullptr },
    { Qt3DQuickModule, "3dquick", "Qt63DQuick", nullptr },
    { Qt3DQuickRendererModule, "3dquickrenderer", "Qt63DQuickRender", nullptr },
    { Qt3DInputModule, "3dinput", "Qt63DInput", nullptr },
    { Qt3DAnimationModule, "3danimation", "Qt63DAnimation", nullptr },
    { Qt3DExtrasModule, "3dextras", "Qt63DExtras", nullptr },
    { QtLocationModule, "geoservices", "Qt6Location", nullptr },
    { QtWebChannelModule, "webchannel", "Qt6WebChannel", nullptr },
    { QtTextToSpeechModule, "texttospeech", "Qt6TextToSpeech", nullptr },
    { QtSerialBusModule, "serialbus", "Qt6SerialBus", nullptr },
    { QtWebViewModule, "webview", "Qt6WebView", nullptr }
};

enum QtPlugin {
    QtVirtualKeyboardPlugin = 0x1
};

static const char webKitProcessC[] = "QtWebProcess";
static const char webEngineProcessC[] = "QtWebEngineProcess";

static inline QString webProcessBinary(const char *binaryName, Platform p)
{
    const QString webProcess = QLatin1String(binaryName);
    return (p & WindowsBased) ? webProcess + QStringLiteral(".exe") : webProcess;
}

static QByteArray formatQtModules(quint64 mask, bool option = false)
{
    QByteArray result;
    for (const auto &qtModule : qtModuleEntries) {
        if (mask & qtModule.module) {
            if (!result.isEmpty())
                result.append(' ');
            result.append(option ? qtModule.option : qtModule.libraryName);
        }
    }
    return result;
}

static Platform platformFromMkSpec(const QString &xSpec)
{
    if (xSpec == QLatin1String("linux-g++"))
        return Unix;
    if (xSpec.startsWith(QLatin1String("win32-"))) {
        if (xSpec.contains(QLatin1String("clang-g++")))
            return WindowsDesktopClangMinGW;
        if (xSpec.contains(QLatin1String("clang-msvc++")))
            return WindowsDesktopClangMsvc;
        return xSpec.contains(QLatin1String("g++")) ? WindowsDesktopMinGW : WindowsDesktopMsvc;
    }
    if (xSpec.startsWith(QLatin1String("winrt-x")))
        return WinRtIntelMsvc;
    if (xSpec.startsWith(QLatin1String("winrt-arm")))
        return WinRtArmMsvc;
    return UnknownPlatform;
}

// Helpers for exclusive options, "-foo", "--no-foo"
enum ExlusiveOptionValue {
    OptionAuto,
    OptionEnabled,
    OptionDisabled
};

static ExlusiveOptionValue parseExclusiveOptions(const QCommandLineParser *parser,
                                                 const QCommandLineOption &enableOption,
                                                 const QCommandLineOption &disableOption)
{
    const bool enabled = parser->isSet(enableOption);
    const bool disabled = parser->isSet(disableOption);
    if (enabled) {
        if (disabled) {
            std::wcerr << "Warning: both -" << enableOption.names().first()
                << " and -" << disableOption.names().first() << " were specified, defaulting to -"
                << enableOption.names().first() << ".\n";
        }
        return OptionEnabled;
    }
    return disabled ? OptionDisabled : OptionAuto;
}

static ExlusiveOptionValue optWebKit2 = OptionAuto;

struct Options {
    enum DebugDetection {
        DebugDetectionAuto,
        DebugDetectionForceDebug,
        DebugDetectionForceRelease
    };

    enum AngleDetection {
        AngleDetectionAuto,
        AngleDetectionForceOn,
        AngleDetectionForceOff
    };

    bool plugins = true;
    bool libraries = true;
    bool quickImports = true;
    bool translations = true;
    bool systemD3dCompiler = true;
    bool compilerRunTime = false;
    unsigned disabledPlugins = 0;
    AngleDetection angleDetection = AngleDetectionAuto;
    bool softwareRasterizer = true;
    Platform platform = WindowsDesktopMsvc;
    quint64 additionalLibraries = 0;
    quint64 disabledLibraries = 0;
    unsigned updateFileFlags = 0;
    QStringList qmlDirectories; // Project's QML files.
    QStringList qmlImportPaths; // Custom QML module locations.
    QString directory;
    QString translationsDirectory; // Translations target directory
    QString libraryDirectory;
    QString pluginDirectory;
    QStringList binaries;
    JsonOutput *json = nullptr;
    ListOption list = ListNone;
    DebugDetection debugDetection = DebugDetectionAuto;
    bool deployPdb = false;
    bool dryRun = false;
    bool patchQt = true;
    bool ignoreLibraryErrors = false;

    inline bool isWinRt() const { return platform.testFlag(WinRt); }
};

// Return binary from folder
static inline QString findBinary(const QString &directory, Platform platform)
{
    const QStringList nameFilters = (platform & WindowsBased) ?
        QStringList(QStringLiteral("*.exe")) : QStringList();
    const QFileInfoList &binaries =
        QDir(QDir::cleanPath(directory)).entryInfoList(nameFilters, QDir::Files | QDir::Executable);
    for (const QFileInfo &binaryFi : binaries) {
        const QString binary = binaryFi.fileName();
        if (!binary.contains(QLatin1String(webKitProcessC), Qt::CaseInsensitive)
            && !binary.contains(QLatin1String(webEngineProcessC), Qt::CaseInsensitive)) {
            return binaryFi.absoluteFilePath();
        }
    }
    return QString();
}

static QString msgFileDoesNotExist(const QString & file)
{
    return QLatin1Char('"') + QDir::toNativeSeparators(file)
        + QStringLiteral("\" does not exist.");
}

enum CommandLineParseFlag {
    CommandLineParseError = 0x1,
    CommandLineParseHelpRequested = 0x2
};

static inline int parseArguments(const QStringList &arguments, QCommandLineParser *parser,
                                 Options *options, QString *errorMessage)
{
    using CommandLineOptionPtr = QSharedPointer<QCommandLineOption>;
    using OptionPtrVector = QVector<CommandLineOptionPtr>;

    parser->setSingleDashWordOptionMode(QCommandLineParser::ParseAsLongOptions);
    parser->setApplicationDescription(QStringLiteral("Qt Deploy Tool ") + QLatin1String(QT_VERSION_STR)
        + QLatin1String("\n\nThe simplest way to use windeployqt is to add the bin directory of your Qt\n"
        "installation (e.g. <QT_DIR\\bin>) to the PATH variable and then run:\n  windeployqt <path-to-app-binary>\n"
        "If ICU, ANGLE, etc. are not in the bin directory, they need to be in the PATH\nvariable. "
        "If your application uses Qt Quick, run:\n  windeployqt --qmldir <path-to-app-qml-files> <path-to-app-binary>"));
    const QCommandLineOption helpOption = parser->addHelpOption();
    parser->addVersionOption();

    QCommandLineOption dirOption(QStringLiteral("dir"),
                                 QStringLiteral("Use directory instead of binary directory."),
                                 QStringLiteral("directory"));
    parser->addOption(dirOption);

    QCommandLineOption libDirOption(QStringLiteral("libdir"),
                                    QStringLiteral("Copy libraries to path."),
                                    QStringLiteral("path"));
    parser->addOption(libDirOption);

    QCommandLineOption pluginDirOption(QStringLiteral("plugindir"),
                                       QStringLiteral("Copy plugins to path."),
                                       QStringLiteral("path"));
    parser->addOption(pluginDirOption);

    QCommandLineOption debugOption(QStringLiteral("debug"),
                                   QStringLiteral("Assume debug binaries."));
    parser->addOption(debugOption);
    QCommandLineOption releaseOption(QStringLiteral("release"),
                                   QStringLiteral("Assume release binaries."));
    parser->addOption(releaseOption);
    QCommandLineOption releaseWithDebugInfoOption(QStringLiteral("release-with-debug-info"),
                                                  QStringLiteral("Assume release binaries with debug information."));
    releaseWithDebugInfoOption.setFlags(QCommandLineOption::HiddenFromHelp); // Deprecated by improved debug detection.
    parser->addOption(releaseWithDebugInfoOption);

    QCommandLineOption deployPdbOption(QStringLiteral("pdb"),
                                       QStringLiteral("Deploy .pdb files (MSVC)."));
    parser->addOption(deployPdbOption);

    QCommandLineOption forceOption(QStringLiteral("force"),
                                    QStringLiteral("Force updating files."));
    parser->addOption(forceOption);

    QCommandLineOption dryRunOption(QStringLiteral("dry-run"),
                                    QStringLiteral("Simulation mode. Behave normally, but do not copy/update any files."));
    parser->addOption(dryRunOption);

    QCommandLineOption noPatchQtOption(QStringLiteral("no-patchqt"),
                                       QStringLiteral("Do not patch the Qt6Core library."));
    parser->addOption(noPatchQtOption);

    QCommandLineOption ignoreErrorOption(QStringLiteral("ignore-library-errors"),
                                         QStringLiteral("Ignore errors when libraries cannot be found."));
    parser->addOption(ignoreErrorOption);

    QCommandLineOption noPluginsOption(QStringLiteral("no-plugins"),
                                       QStringLiteral("Skip plugin deployment."));
    parser->addOption(noPluginsOption);

    QCommandLineOption noLibraryOption(QStringLiteral("no-libraries"),
                                       QStringLiteral("Skip library deployment."));
    parser->addOption(noLibraryOption);

    QCommandLineOption qmlDirOption(QStringLiteral("qmldir"),
                                    QStringLiteral("Scan for QML-imports starting from directory."),
                                    QStringLiteral("directory"));
    parser->addOption(qmlDirOption);

    QCommandLineOption qmlImportOption(QStringLiteral("qmlimport"),
                                       QStringLiteral("Add the given path to the QML module search locations."),
                                       QStringLiteral("directory"));
    parser->addOption(qmlImportOption);

    QCommandLineOption noQuickImportOption(QStringLiteral("no-quick-import"),
                                           QStringLiteral("Skip deployment of Qt Quick imports."));
    parser->addOption(noQuickImportOption);

    QCommandLineOption noTranslationOption(QStringLiteral("no-translations"),
                                           QStringLiteral("Skip deployment of translations."));
    parser->addOption(noTranslationOption);

    QCommandLineOption noSystemD3DCompilerOption(QStringLiteral("no-system-d3d-compiler"),
                                                 QStringLiteral("Skip deployment of the system D3D compiler."));
    parser->addOption(noSystemD3DCompilerOption);


    QCommandLineOption compilerRunTimeOption(QStringLiteral("compiler-runtime"),
                                             QStringLiteral("Deploy compiler runtime (Desktop only)."));
    parser->addOption(compilerRunTimeOption);

    QCommandLineOption noVirtualKeyboardOption(QStringLiteral("no-virtualkeyboard"),
                                               QStringLiteral("Disable deployment of the Virtual Keyboard."));
    parser->addOption(noVirtualKeyboardOption);

    QCommandLineOption noCompilerRunTimeOption(QStringLiteral("no-compiler-runtime"),
                                             QStringLiteral("Do not deploy compiler runtime (Desktop only)."));
    parser->addOption(noCompilerRunTimeOption);

    QCommandLineOption webKitOption(QStringLiteral("webkit2"),
                                    QStringLiteral("Deployment of WebKit2 (web process)."));
    parser->addOption(webKitOption);

    QCommandLineOption noWebKitOption(QStringLiteral("no-webkit2"),
                                      QStringLiteral("Skip deployment of WebKit2."));
    parser->addOption(noWebKitOption);

    QCommandLineOption jsonOption(QStringLiteral("json"),
                                  QStringLiteral("Print to stdout in JSON format."));
    parser->addOption(jsonOption);

    QCommandLineOption angleOption(QStringLiteral("angle"),
                                   QStringLiteral("Force deployment of ANGLE."));
    parser->addOption(angleOption);

    QCommandLineOption noAngleOption(QStringLiteral("no-angle"),
                                     QStringLiteral("Disable deployment of ANGLE."));
    parser->addOption(noAngleOption);

    QCommandLineOption suppressSoftwareRasterizerOption(QStringLiteral("no-opengl-sw"),
                                                        QStringLiteral("Do not deploy the software rasterizer library."));
    parser->addOption(suppressSoftwareRasterizerOption);

    QCommandLineOption listOption(QStringLiteral("list"),
                                  QLatin1String("Print only the names of the files copied.\n"
                                                "Available options:\n"
                                                "  source:   absolute path of the source files\n"
                                                "  target:   absolute path of the target files\n"
                                                "  relative: paths of the target files, relative\n"
                                                "            to the target directory\n"
                                                "  mapping:  outputs the source and the relative\n"
                                                "            target, suitable for use within an\n"
                                                "            Appx mapping file"),
                                  QStringLiteral("option"));
    parser->addOption(listOption);

    QCommandLineOption verboseOption(QStringLiteral("verbose"),
                                     QStringLiteral("Verbose level (0-2)."),
                                     QStringLiteral("level"));
    parser->addOption(verboseOption);

    parser->addPositionalArgument(QStringLiteral("[files]"),
                                  QStringLiteral("Binaries or directory containing the binary."));

    OptionPtrVector enabledModuleOptions;
    OptionPtrVector disabledModuleOptions;
    const int qtModulesCount = int(sizeof(qtModuleEntries) / sizeof(QtModuleEntry));
    enabledModuleOptions.reserve(qtModulesCount);
    disabledModuleOptions.reserve(qtModulesCount);
    for (int i = 0; i < qtModulesCount; ++i) {
        const QString option = QLatin1String(qtModuleEntries[i].option);
        const QString name = QLatin1String(qtModuleEntries[i].libraryName);
        const QString enabledDescription = QStringLiteral("Add ") + name + QStringLiteral(" module.");
        CommandLineOptionPtr enabledOption(new QCommandLineOption(option, enabledDescription));
        parser->addOption(*enabledOption.data());
        enabledModuleOptions.append(enabledOption);
        const QString disabledDescription = QStringLiteral("Remove ") + name + QStringLiteral(" module.");
        CommandLineOptionPtr disabledOption(new QCommandLineOption(QStringLiteral("no-") + option,
                                                                   disabledDescription));
        disabledModuleOptions.append(disabledOption);
        parser->addOption(*disabledOption.data());
    }

    const bool success = parser->parse(arguments);
    if (parser->isSet(helpOption))
        return CommandLineParseHelpRequested;
    if (!success) {
        *errorMessage = parser->errorText();
        return CommandLineParseError;
    }

    options->libraryDirectory = parser->value(libDirOption);
    options->pluginDirectory = parser->value(pluginDirOption);
    options->plugins = !parser->isSet(noPluginsOption);
    options->libraries = !parser->isSet(noLibraryOption);
    options->translations = !parser->isSet(noTranslationOption);
    options->systemD3dCompiler = !parser->isSet(noSystemD3DCompilerOption);
    options->quickImports = !parser->isSet(noQuickImportOption);

    if (parser->isSet(compilerRunTimeOption))
        options->compilerRunTime = true;
    else if (parser->isSet(noCompilerRunTimeOption))
        options->compilerRunTime = false;

    if (options->compilerRunTime && options->platform != WindowsDesktopMinGW && options->platform != WindowsDesktopMsvc) {
        *errorMessage = QStringLiteral("Deployment of the compiler runtime is implemented for Desktop MSVC/g++ only.");
        return CommandLineParseError;
    }

    if (parser->isSet(noVirtualKeyboardOption))
        options->disabledPlugins |= QtVirtualKeyboardPlugin;

    if (parser->isSet(releaseWithDebugInfoOption))
        std::wcerr << "Warning: " << releaseWithDebugInfoOption.names().first() << " is obsolete.";

    switch (parseExclusiveOptions(parser, debugOption, releaseOption)) {
    case OptionAuto:
        break;
    case OptionEnabled:
        options->debugDetection = Options::DebugDetectionForceDebug;
        break;
    case OptionDisabled:
        options->debugDetection = Options::DebugDetectionForceRelease;
        break;
    }

    if (parser->isSet(deployPdbOption)) {
        if (options->platform.testFlag(WindowsBased) && !options->platform.testFlag(MinGW))
            options->deployPdb = true;
        else
            std::wcerr << "Warning: --" << deployPdbOption.names().first() << " is not supported on this platform.\n";
    }

    switch (parseExclusiveOptions(parser, angleOption, noAngleOption)) {
    case OptionAuto:
        break;
    case OptionEnabled:
        options->angleDetection = Options::AngleDetectionForceOn;
        break;
    case OptionDisabled:
        options->angleDetection = Options::AngleDetectionForceOff;
        break;
    }

    if (parser->isSet(suppressSoftwareRasterizerOption))
        options->softwareRasterizer = false;

    optWebKit2 = parseExclusiveOptions(parser, webKitOption, noWebKitOption);

    if (parser->isSet(forceOption))
        options->updateFileFlags |= ForceUpdateFile;
    if (parser->isSet(dryRunOption)) {
        options->dryRun = true;
        options->updateFileFlags |= SkipUpdateFile;
    }

    options->patchQt = !parser->isSet(noPatchQtOption);
    options->ignoreLibraryErrors = parser->isSet(ignoreErrorOption);

    for (int i = 0; i < qtModulesCount; ++i) {
        if (parser->isSet(*enabledModuleOptions.at(i)))
            options->additionalLibraries |= qtModuleEntries[i].module;
        if (parser->isSet(*disabledModuleOptions.at(i)))
            options->disabledLibraries |= qtModuleEntries[i].module;
    }

    // Add some dependencies
    if (options->additionalLibraries & QtQuickModule)
        options->additionalLibraries |= QtQmlModule;
    if (options->additionalLibraries & QtDesignerComponents)
        options->additionalLibraries |= QtDesignerModule;

    if (parser->isSet(listOption)) {
        const QString value = parser->value(listOption);
        if (value == QStringLiteral("source")) {
            options->list = ListSource;
        } else if (value == QStringLiteral("target")) {
            options->list = ListTarget;
        } else if (value == QStringLiteral("relative")) {
            options->list = ListRelative;
        } else if (value == QStringLiteral("mapping")) {
            options->list = ListMapping;
        } else {
            *errorMessage = QStringLiteral("Please specify a valid option for -list (source, target, relative, mapping).");
            return CommandLineParseError;
        }
    }

    if (parser->isSet(jsonOption) || options->list) {
        optVerboseLevel = 0;
        options->json = new JsonOutput;
    } else {
        if (parser->isSet(verboseOption)) {
            bool ok;
            const QString value = parser->value(verboseOption);
            optVerboseLevel = value.toInt(&ok);
            if (!ok || optVerboseLevel < 0) {
                *errorMessage = QStringLiteral("Invalid value \"%1\" passed for verbose level.").arg(value);
                return CommandLineParseError;
            }
        }
    }

    const QStringList posArgs = parser->positionalArguments();
    if (posArgs.isEmpty()) {
        *errorMessage = QStringLiteral("Please specify the binary or folder.");
        return CommandLineParseError | CommandLineParseHelpRequested;
    }

    if (parser->isSet(dirOption))
        options->directory = parser->value(dirOption);

    if (parser->isSet(qmlDirOption))
        options->qmlDirectories = parser->values(qmlDirOption);

    if (parser->isSet(qmlImportOption))
        options->qmlImportPaths = parser->values(qmlImportOption);

    const QString &file = posArgs.front();
    const QFileInfo fi(QDir::cleanPath(file));
    if (!fi.exists()) {
        *errorMessage = msgFileDoesNotExist(file);
        return CommandLineParseError;
    }

    if (!options->directory.isEmpty() && !fi.isFile()) { // -dir was specified - expecting file.
        *errorMessage = QLatin1Char('"') + file + QStringLiteral("\" is not an executable file.");
        return CommandLineParseError;
    }

    if (fi.isFile()) {
        options->binaries.append(fi.absoluteFilePath());
        if (options->directory.isEmpty())
            options->directory = fi.absolutePath();
    } else {
        const QString binary = findBinary(fi.absoluteFilePath(), options->platform);
        if (binary.isEmpty()) {
            *errorMessage = QStringLiteral("Unable to find binary in \"") + file + QLatin1Char('"');
            return CommandLineParseError;
        }
        options->directory = fi.absoluteFilePath();
        options->binaries.append(binary);
    } // directory.

    // Remaining files or plugin directories
    for (int i = 1; i < posArgs.size(); ++i) {
        const QFileInfo fi(QDir::cleanPath(posArgs.at(i)));
        const QString path = fi.absoluteFilePath();
        if (!fi.exists()) {
            *errorMessage = msgFileDoesNotExist(path);
            return CommandLineParseError;
        }
        if (fi.isDir()) {
            const QStringList libraries =
                findSharedLibraries(QDir(path), options->platform, MatchDebugOrRelease, QString());
            for (const QString &library : libraries)
                options->binaries.append(path + QLatin1Char('/') + library);
        } else {
            options->binaries.append(path);
        }
    }
    options->translationsDirectory = options->directory + QLatin1String("/translations");
    return 0;
}

// Simple line wrapping at 80 character boundaries.
static inline QString lineBreak(QString s)
{
    for (int i = 80; i < s.size(); i += 80) {
        const int lastBlank = s.lastIndexOf(QLatin1Char(' '), i);
        if (lastBlank >= 0) {
            s[lastBlank] = QLatin1Char('\n');
            i = lastBlank + 1;
        }
    }
    return s;
}

static inline QString helpText(const QCommandLineParser &p)
{
    QString result = p.helpText();
    // Replace the default-generated text which is too long by a short summary
    // explaining how to enable single libraries.
    const int moduleStart = result.indexOf(QLatin1String("\n  --bluetooth"));
    const int argumentsStart = result.lastIndexOf(QLatin1String("\nArguments:"));
    if (moduleStart >= argumentsStart)
        return result;
    QString moduleHelp = QLatin1String(
        "\n\nQt libraries can be added by passing their name (-xml) or removed by passing\n"
        "the name prepended by --no- (--no-xml). Available libraries:\n");
    moduleHelp += lineBreak(QString::fromLatin1(formatQtModules(0xFFFFFFFFFFFFFFFFull, true)));
    moduleHelp += QLatin1Char('\n');
    result.replace(moduleStart, argumentsStart - moduleStart, moduleHelp);
    return result;
}

static inline bool isQtModule(const QString &libName)
{
    // Match Standard modules named Qt6XX.dll
    if (libName.size() < 3 || !libName.startsWith(QLatin1String("Qt"), Qt::CaseInsensitive))
        return false;
    const QChar version = libName.at(2);
    return version.isDigit() && (version.toLatin1() - '0') == QT_VERSION_MAJOR;
}

// Helper for recursively finding all dependent Qt libraries.
static bool findDependentQtLibraries(const QString &qtBinDir, const QString &binary, Platform platform,
                                     QString *errorMessage, QStringList *result,
                                     unsigned *wordSize = nullptr, bool *isDebug = nullptr,
                                     unsigned short *machineArch = nullptr,
                                     int *directDependencyCount = nullptr, int recursionDepth = 0)
{
    QStringList dependentLibs;
    if (directDependencyCount)
        *directDependencyCount = 0;
    if (!readExecutable(binary, platform, errorMessage, &dependentLibs, wordSize, isDebug, machineArch)) {
        errorMessage->prepend(QLatin1String("Unable to find dependent libraries of ") +
                              QDir::toNativeSeparators(binary) + QLatin1String(" :"));
        return false;
    }
    // Filter out the Qt libraries. Note that depends.exe finds libs from optDirectory if we
    // are run the 2nd time (updating). We want to check against the Qt bin dir libraries
    const int start = result->size();
    for (const QString &lib : qAsConst(dependentLibs)) {
        if (isQtModule(lib)) {
            const QString path = normalizeFileName(qtBinDir + QLatin1Char('/') + QFileInfo(lib).fileName());
            if (!result->contains(path))
                result->append(path);
        }
    }
    const int end = result->size();
    if (directDependencyCount)
        *directDependencyCount = end - start;
    // Recurse
    for (int i = start; i < end; ++i)
        if (!findDependentQtLibraries(qtBinDir, result->at(i), platform, errorMessage, result,
                                      nullptr, nullptr, nullptr, nullptr, recursionDepth + 1))
            return false;
    return true;
}

// Base class to filter debug/release Windows DLLs for functions to be passed to updateFile().
// Tries to pre-filter by namefilter and does check via PE.
class DllDirectoryFileEntryFunction {
public:
    explicit DllDirectoryFileEntryFunction(Platform platform,
                                           DebugMatchMode debugMatchMode, const QString &prefix = QString()) :
        m_platform(platform), m_debugMatchMode(debugMatchMode), m_prefix(prefix) {}

    QStringList operator()(const QDir &dir) const
        { return findSharedLibraries(dir, m_platform, m_debugMatchMode, m_prefix); }

private:
    const Platform m_platform;
    const DebugMatchMode m_debugMatchMode;
    const QString m_prefix;
};

static QString pdbFileName(QString libraryFileName)
{
    const int lastDot = libraryFileName.lastIndexOf(QLatin1Char('.')) + 1;
    if (lastDot <= 0)
        return QString();
    libraryFileName.replace(lastDot, libraryFileName.size() - lastDot, QLatin1String("pdb"));
    return libraryFileName;
}
static inline QStringList qmlCacheFileFilters()
{
    return QStringList() << QStringLiteral("*.jsc") << QStringLiteral("*.qmlc");
}

// File entry filter function for updateFile() that returns a list of files for
// QML import trees: DLLs (matching debgug) and .qml/,js, etc.
class QmlDirectoryFileEntryFunction {
public:
    enum Flags {
        DeployPdb = 0x1,
        SkipSources = 0x2
    };

    explicit QmlDirectoryFileEntryFunction(Platform platform, DebugMatchMode debugMatchMode, unsigned flags)
        : m_flags(flags), m_qmlNameFilter(QmlDirectoryFileEntryFunction::qmlNameFilters(flags))
        , m_dllFilter(platform, debugMatchMode)
    {}

    QStringList operator()(const QDir &dir) const
    {
        QStringList result;
        const QStringList &libraries = m_dllFilter(dir);
        for (const QString &library : libraries) {
            result.append(library);
            if (m_flags & DeployPdb) {
                const QString pdb = pdbFileName(library);
                if (QFileInfo(dir.absoluteFilePath(pdb)).isFile())
                    result.append(pdb);
            }
        }
        result.append(m_qmlNameFilter(dir));
        return result;
    }

private:
    static inline QStringList qmlNameFilters(unsigned flags)
    {
        QStringList result;
        result << QStringLiteral("qmldir") << QStringLiteral("*.qmltypes")
           << QStringLiteral("*.frag") << QStringLiteral("*.vert") // Shaders
           << QStringLiteral("*.ttf");
        if (!(flags & SkipSources)) {
            result << QStringLiteral("*.js") << QStringLiteral("*.qml") << QStringLiteral("*.png");
            result.append(qmlCacheFileFilters());
        }
        return result;
    }

    const unsigned m_flags;
    NameFilterFileEntryFunction m_qmlNameFilter;
    DllDirectoryFileEntryFunction m_dllFilter;
};

struct PluginModuleMapping
{
    const char *directoryName;
    quint64 module;
};

static const PluginModuleMapping pluginModuleMappings[] =
{
    {"qml1tooling", QtDeclarativeModule},
    {"gamepads", QtGamePadModule},
    {"accessible", QtGuiModule},
    {"iconengines", QtGuiModule},
    {"imageformats", QtGuiModule},
    {"platforms", QtGuiModule},
    {"platforminputcontexts", QtGuiModule},
    {"virtualkeyboard", QtGuiModule},
    {"geoservices", QtLocationModule},
    {"audio", QtMultimediaModule},
    {"mediaservice", QtMultimediaModule},
    {"playlistformats", QtMultimediaModule},
    {"bearer", QtNetworkModule},
    {"position", QtPositioningModule},
    {"printsupport", QtPrintSupportModule},
    {"scenegraph", QtQuickModule},
    {"qmltooling", QtQuickModule | QtQmlToolingModule},
    {"sensors", QtSensorsModule},
    {"sensorgestures", QtSensorsModule},
    {"canbus", QtSerialBusModule},
    {"sqldrivers", QtSqlModule},
    {"texttospeech", QtTextToSpeechModule},
    {"qtwebengine", QtWebEngineModule | QtWebEngineCoreModule | QtWebEngineWidgetsModule},
    {"styles", QtWidgetsModule},
    {"sceneparsers", Qt3DRendererModule},
    {"renderplugins", Qt3DRendererModule},
    {"geometryloaders", Qt3DRendererModule},
    {"webview", QtWebViewModule}
};

static inline quint64 qtModuleForPlugin(const QString &subDirName)
{
    const auto end = std::end(pluginModuleMappings);
    const auto result =
        std::find_if(std::begin(pluginModuleMappings), end,
                     [&subDirName] (const PluginModuleMapping &m) { return subDirName == QLatin1String(m.directoryName); });
    return result != end ? result->module : 0; // "designer"
}

static quint64 qtModule(QString module, const QString &infix)
{
    // Match needle 'path/Qt6Core<infix><d>.dll' or 'path/libQt6Core<infix>.so.5.0'
    const int lastSlashPos = module.lastIndexOf(QLatin1Char('/'));
    if (lastSlashPos > 0)
        module.remove(0, lastSlashPos + 1);
    if (module.startsWith(QLatin1String("lib")))
        module.remove(0, 3);
    int endPos = infix.isEmpty() ? -1 : module.lastIndexOf(infix);
    if (endPos == -1)
        endPos = module.indexOf(QLatin1Char('.')); // strip suffixes '.so.5.0'.
    if (endPos > 0)
        module.truncate(endPos);
    // That should leave us with 'Qt6Core<d>'.
    for (const auto &qtModule : qtModuleEntries) {
        const QLatin1String libraryName(qtModule.libraryName);
        if (module == libraryName
            || (module.size() == libraryName.size() + 1 && module.startsWith(libraryName))) {
            return qtModule.module;
        }
    }
    return 0;
}

QStringList findQtPlugins(quint64 *usedQtModules, quint64 disabledQtModules,
                          unsigned disabledPlugins,
                          const QString &qtPluginsDirName, const QString &libraryLocation,
                          const QString &infix,
                          DebugMatchMode debugMatchModeIn, Platform platform, QString *platformPlugin)
{
    QString errorMessage;
    if (qtPluginsDirName.isEmpty())
        return QStringList();
    QDir pluginsDir(qtPluginsDirName);
    QStringList result;
    const QFileInfoList &pluginDirs = pluginsDir.entryInfoList(QStringList(QLatin1String("*")), QDir::Dirs | QDir::NoDotAndDotDot);
    for (const QFileInfo &subDirFi : pluginDirs) {
        const QString subDirName = subDirFi.fileName();
        const quint64 module = qtModuleForPlugin(subDirName);
        if (module & *usedQtModules) {
            const DebugMatchMode debugMatchMode = (module & QtWebEngineCoreModule)
                ? MatchDebugOrRelease // QTBUG-44331: Debug detection does not work for webengine, deploy all.
                : debugMatchModeIn;
            QDir subDir(subDirFi.absoluteFilePath());
            // Filter out disabled plugins
            if ((disabledPlugins & QtVirtualKeyboardPlugin) && subDirName == QLatin1String("virtualkeyboard"))
                continue;
            if (disabledQtModules & QtQmlToolingModule && subDirName == QLatin1String("qmltooling"))
                continue;
            // Filter for platform or any.
            QString filter;
            const bool isPlatformPlugin = subDirName == QLatin1String("platforms");
            if (isPlatformPlugin) {
                switch (platform) {
                case WindowsDesktopMsvc:
                case WindowsDesktopMinGW:
                    filter = QStringLiteral("qwindows");
                    break;
                case WinRtIntelMsvc:
                case WinRtArmMsvc:
                    filter = QStringLiteral("qwinrt");
                    break;
                case Unix:
                    filter = QStringLiteral("libqxcb");
                    break;
                case UnknownPlatform:
                    break;
                }
            } else {
                filter  = QLatin1String("*");
            }
            const QStringList plugins = findSharedLibraries(subDir, platform, debugMatchMode, filter);
            for (const QString &plugin : plugins) {
                // Filter out disabled plugins
                if ((disabledPlugins & QtVirtualKeyboardPlugin)
                    && plugin.startsWith(QLatin1String("qtvirtualkeyboardplugin"))) {
                    continue;
                }
                const QString pluginPath = subDir.absoluteFilePath(plugin);
                if (isPlatformPlugin)
                    *platformPlugin = pluginPath;
                QStringList dependentQtLibs;
                quint64 neededModules = 0;
                if (findDependentQtLibraries(libraryLocation, pluginPath, platform, &errorMessage, &dependentQtLibs)) {
                    for (int d = 0; d < dependentQtLibs.size(); ++ d)
                        neededModules |= qtModule(dependentQtLibs.at(d), infix);
                } else {
                    std::wcerr << "Warning: Cannot determine dependencies of "
                        << QDir::toNativeSeparators(pluginPath) << ": " << errorMessage << '\n';
                }
                if (const quint64 missingModules = neededModules & disabledQtModules) {
                    if (optVerboseLevel) {
                        std::wcout << "Skipping plugin " << plugin
                            << " due to disabled dependencies ("
                            << formatQtModules(missingModules).constData() << ").\n";
                    }
                } else {
                    if (const quint64 missingModules = (neededModules & ~*usedQtModules)) {
                        *usedQtModules |= missingModules;
                        if (optVerboseLevel)
                            std::wcout << "Adding " << formatQtModules(missingModules).constData() << " for " << plugin << '\n';
                    }
                    result.append(pluginPath);
                }
            } // for filter
        } // type matches
    } // for plugin folder
    return result;
}

static QStringList translationNameFilters(quint64 modules, const QString &prefix)
{
    QStringList result;
    for (const auto &qtModule : qtModuleEntries) {
        if ((qtModule.module & modules) && qtModule.translation) {
            const QString name = QLatin1String(qtModule.translation) +
                                 QLatin1Char('_') +  prefix + QStringLiteral(".qm");
            if (!result.contains(name))
                result.push_back(name);
        }
    }
    return result;
}

static bool deployTranslations(const QString &sourcePath, quint64 usedQtModules,
                               const QString &target, const Options &options,
                               QString *errorMessage)
{
    // Find available languages prefixes by checking on qtbase.
    QStringList prefixes;
    QDir sourceDir(sourcePath);
    const QStringList qmFilter = QStringList(QStringLiteral("qtbase_*.qm"));
    const QFileInfoList &qmFiles = sourceDir.entryInfoList(qmFilter);
    for (const QFileInfo &qmFi : qmFiles) {
        QString qmFile = qmFi.baseName();
        qmFile.remove(0, 7);
        prefixes.push_back(qmFile);
    }
    if (prefixes.isEmpty()) {
        std::wcerr << "Warning: Could not find any translations in "
                   << QDir::toNativeSeparators(sourcePath) << " (developer build?)\n.";
        return true;
    }
    // Run lconvert to concatenate all files into a single named "qt_<prefix>.qm" in the application folder
    // Use QT_INSTALL_TRANSLATIONS as working directory to keep the command line short.
    const QString absoluteTarget = QFileInfo(target).absoluteFilePath();
    const QString binary = QStringLiteral("lconvert");
    QStringList arguments;
    for (const QString &prefix : qAsConst(prefixes)) {
        arguments.clear();
        const QString targetFile = QStringLiteral("qt_") + prefix + QStringLiteral(".qm");
        arguments.append(QStringLiteral("-o"));
        const QString targetFilePath = absoluteTarget + QLatin1Char('/') + targetFile;
        if (options.json)
            options.json->addFile(sourcePath +  QLatin1Char('/') + targetFile, absoluteTarget);
        arguments.append(QDir::toNativeSeparators(targetFilePath));
        const QFileInfoList &langQmFiles = sourceDir.entryInfoList(translationNameFilters(usedQtModules, prefix));
        for (const QFileInfo &langQmFileFi : langQmFiles) {
            // winrt relies on a proper list of deployed files. We cannot cheat an mention files we do not ship here.
            if (options.json && !options.isWinRt()) {
                options.json->addFile(langQmFileFi.absoluteFilePath(),
                                      absoluteTarget);
            }
            arguments.append(langQmFileFi.fileName());
        }
        if (optVerboseLevel)
            std::wcout << "Creating " << targetFile << "...\n";
        unsigned long exitCode;
        if ((options.updateFileFlags & SkipUpdateFile) == 0
            && (!runProcess(binary, arguments, sourcePath, &exitCode, nullptr, nullptr, errorMessage)
                || exitCode)) {
            return false;
        }
    } // for prefixes.
    return true;
}

struct DeployResult
{
    operator bool() const { return success; }

    bool success = false;
    bool isDebug = false;
    quint64 directlyUsedQtLibraries = 0;
    quint64 usedQtLibraries = 0;
    quint64 deployedQtLibraries = 0;
};

static QString libraryPath(const QString &libraryLocation, const char *name,
                           const QString &qtLibInfix, Platform platform, bool debug)
{
    QString result = libraryLocation + QLatin1Char('/');
    if (platform & WindowsBased) {
        result += QLatin1String(name);
        result += qtLibInfix;
        if (debug && platformHasDebugSuffix(platform))
            result += QLatin1Char('d');
    } else if (platform.testFlag(UnixBased)) {
        result += QStringLiteral("lib");
        result += QLatin1String(name);
        result += qtLibInfix;
    }
    result += sharedLibrarySuffix(platform);
    return result;
}

static QString vcDebugRedistDir() { return QStringLiteral("Debug_NonRedist"); }

static QString vcRedistDir()
{
    const char vcDirVar[] = "VCINSTALLDIR";
    const QChar slash(QLatin1Char('/'));
    QString vcRedistDirName = QDir::cleanPath(QFile::decodeName(qgetenv(vcDirVar)));
    if (vcRedistDirName.isEmpty()) {
        std::wcerr << "Warning: Cannot find Visual Studio installation directory, " << vcDirVar
            << " is not set.\n";
        return QString();
    }
    if (!vcRedistDirName.endsWith(slash))
        vcRedistDirName.append(slash);
    vcRedistDirName.append(QStringLiteral("redist"));
    if (!QFileInfo(vcRedistDirName).isDir()) {
        std::wcerr << "Warning: Cannot find Visual Studio redist directory, "
            << QDir::toNativeSeparators(vcRedistDirName).toStdWString() << ".\n";
        return QString();
    }
    const QString vc2017RedistDirName = vcRedistDirName + QStringLiteral("/MSVC");
    if (!QFileInfo(vc2017RedistDirName).isDir())
        return vcRedistDirName; // pre 2017
    // Look in reverse order for folder containing the debug redist folder
    const QFileInfoList subDirs =
        QDir(vc2017RedistDirName).entryInfoList(QDir::Dirs | QDir::NoDotAndDotDot, QDir::Name | QDir::Reversed);
    const bool isWindows10 = QOperatingSystemVersion::current() >= QOperatingSystemVersion::Windows10;
    for (const QFileInfo &f : subDirs) {
        QString path = f.absoluteFilePath();
        if (QFileInfo(path + slash + vcDebugRedistDir()).isDir())
            return path;
        if (isWindows10) {
            path += QStringLiteral("/onecore");
            if (QFileInfo(path + slash + vcDebugRedistDir()).isDir())
                return path;
        }
    }
    std::wcerr << "Warning: Cannot find Visual Studio redist directory under "
        << QDir::toNativeSeparators(vc2017RedistDirName).toStdWString() << ".\n";
    return QString();
}

static QStringList compilerRunTimeLibs(Platform platform, bool isDebug, unsigned short machineArch)
{
    QStringList result;
    switch (platform) {
    case WindowsDesktopMinGW: { // MinGW: Add runtime libraries
        static const char *minGwRuntimes[] = {"*gcc_", "*stdc++", "*winpthread"};
        const QString gcc = findInPath(QStringLiteral("g++.exe"));
        if (gcc.isEmpty()) {
            std::wcerr << "Warning: Cannot find GCC installation directory. g++.exe must be in the path.\n";
            break;
        }
        const QString binPath = QFileInfo(gcc).absolutePath();
        QStringList filters;
        const QString suffix = QLatin1Char('*') + sharedLibrarySuffix(platform);
        for (auto minGwRuntime : minGwRuntimes)
            filters.append(QLatin1String(minGwRuntime) + suffix);
        const QFileInfoList &dlls = QDir(binPath).entryInfoList(filters, QDir::Files);
        for (const QFileInfo &dllFi : dlls)
                result.append(dllFi.absoluteFilePath());
    }
        break;
#ifdef Q_OS_WIN
    case WindowsDesktopMsvc: { // MSVC/Desktop: Add redistributable packages.
        QString vcRedistDirName = vcRedistDir();
        if (vcRedistDirName.isEmpty())
             break;
        QStringList redistFiles;
        QDir vcRedistDir(vcRedistDirName);
        const QString machineArchString = getArchString(machineArch);
        if (isDebug) {
            // Append DLLs from Debug_NonRedist\x??\Microsoft.VC<version>.DebugCRT.
            if (vcRedistDir.cd(vcDebugRedistDir()) && vcRedistDir.cd(machineArchString)) {
                const QStringList names = vcRedistDir.entryList(QStringList(QStringLiteral("Microsoft.VC*.DebugCRT")), QDir::Dirs);
                if (!names.isEmpty() && vcRedistDir.cd(names.first())) {
                    const QFileInfoList &dlls = vcRedistDir.entryInfoList(QStringList(QLatin1String("*.dll")));
                    for (const QFileInfo &dll : dlls)
                        redistFiles.append(dll.absoluteFilePath());
                }
            }
        } else { // release: Bundle vcredist<>.exe
            QString releaseRedistDir = vcRedistDirName;
            const QStringList countryCodes = vcRedistDir.entryList(QStringList(QStringLiteral("[0-9]*")), QDir::Dirs);
            if (!countryCodes.isEmpty()) // Pre MSVC2017
                releaseRedistDir += QLatin1Char('/') + countryCodes.constFirst();
            QFileInfo fi(releaseRedistDir + QLatin1Char('/') + QStringLiteral("vc_redist.")
                         + machineArchString + QStringLiteral(".exe"));
            if (!fi.isFile()) { // Pre MSVC2017/15.5
                fi.setFile(releaseRedistDir + QLatin1Char('/') + QStringLiteral("vcredist_")
                           + machineArchString + QStringLiteral(".exe"));
            }
            if (fi.isFile())
                redistFiles.append(fi.absoluteFilePath());
        }
        if (redistFiles.isEmpty()) {
            std::wcerr << "Warning: Cannot find Visual Studio " << (isDebug ? "debug" : "release")
                       << " redistributable files in " << QDir::toNativeSeparators(vcRedistDirName).toStdWString() << ".\n";
            break;
        }
        result.append(redistFiles);
    }
        break;
#endif // Q_OS_WIN
    default:
        break;
    }
    return result;
}

static inline int qtVersion(const QMap<QString, QString> &qmakeVariables)
{
    const QString versionString = qmakeVariables.value(QStringLiteral("QT_VERSION"));
    const QChar dot = QLatin1Char('.');
    const int majorVersion = versionString.section(dot, 0, 0).toInt();
    const int minorVersion = versionString.section(dot, 1, 1).toInt();
    const int patchVersion = versionString.section(dot, 2, 2).toInt();
    return (majorVersion << 16) | (minorVersion << 8) | patchVersion;
}

// Determine the Qt lib infix from the library path of "Qt6Core<qtblibinfix>[d].dll".
static inline QString qtlibInfixFromCoreLibName(const QString &path, bool isDebug, Platform platform)
{
    const int startPos = path.lastIndexOf(QLatin1Char('/')) + 8;
    int endPos = path.lastIndexOf(QLatin1Char('.'));
    if (isDebug && (platform & WindowsBased))
        endPos--;
    return endPos > startPos ? path.mid(startPos, endPos - startPos) : QString();
}

// Deploy a library along with its .pdb debug info file (MSVC) should it exist.
static bool updateLibrary(const QString &sourceFileName, const QString &targetDirectory,
                          const Options &options, QString *errorMessage)
{
    if (!updateFile(sourceFileName, targetDirectory, options.updateFileFlags, options.json, errorMessage)) {
        if (options.ignoreLibraryErrors) {
            std::wcerr << "Warning: Could not update " << sourceFileName << " :" << *errorMessage << '\n';
            errorMessage->clear();
            return true;
        }
        return false;
    }

    if (options.deployPdb) {
        const QFileInfo pdb(pdbFileName(sourceFileName));
        if (pdb.isFile())
            return updateFile(pdb.absoluteFilePath(), targetDirectory, options.updateFileFlags, nullptr, errorMessage);
    }
    return true;
}

static DeployResult deploy(const Options &options,
                           const QMap<QString, QString> &qmakeVariables,
                           QString *errorMessage)
{
    DeployResult result;

    const QChar slash = QLatin1Char('/');

    const QString qtBinDir = qmakeVariables.value(QStringLiteral("QT_INSTALL_BINS"));
    const QString libraryLocation = options.platform == Unix ? qmakeVariables.value(QStringLiteral("QT_INSTALL_LIBS")) : qtBinDir;
    const QString infix = qmakeVariables.value(QLatin1String(qmakeInfixKey));
    const int version = qtVersion(qmakeVariables);
    Q_UNUSED(version);

    if (optVerboseLevel > 1)
        std::wcout << "Qt binaries in " << QDir::toNativeSeparators(qtBinDir) << '\n';

    QStringList dependentQtLibs;
    bool detectedDebug;
    unsigned wordSize;
    unsigned short machineArch;
    int directDependencyCount = 0;
    if (!findDependentQtLibraries(libraryLocation, options.binaries.first(), options.platform, errorMessage, &dependentQtLibs, &wordSize,
                                  &detectedDebug, &machineArch, &directDependencyCount)) {
        return result;
    }
    for (int b = 1; b < options.binaries.size(); ++b) {
        if (!findDependentQtLibraries(libraryLocation, options.binaries.at(b), options.platform, errorMessage, &dependentQtLibs,
                                      nullptr, nullptr, nullptr)) {
            return result;
        }
    }

    DebugMatchMode debugMatchMode = MatchDebugOrRelease;
    result.isDebug = false;
    switch (options.debugDetection) {
    case Options::DebugDetectionAuto:
        // Debug detection is only relevant for Msvc/ClangMsvc which have distinct
        // runtimes and binaries. For anything else, use MatchDebugOrRelease
        // since also debug cannot be reliably detect for MinGW.
        if (options.platform.testFlag(Msvc) || options.platform.testFlag(ClangMsvc)) {
            result.isDebug = detectedDebug;
            debugMatchMode = result.isDebug ? MatchDebug : MatchRelease;
        }
        break;
    case Options::DebugDetectionForceDebug:
        result.isDebug = true;
        debugMatchMode = MatchDebug;
        break;
    case Options::DebugDetectionForceRelease:
        debugMatchMode = MatchRelease;
        break;
    }

    // Determine application type, check Quick2 is used by looking at the
    // direct dependencies (do not be fooled by QtWebKit depending on it).
    QString qtLibInfix;
    for (int m = 0; m < directDependencyCount; ++m) {
        const quint64 module = qtModule(dependentQtLibs.at(m), infix);
        result.directlyUsedQtLibraries |= module;
        if (module == QtCoreModule)
            qtLibInfix = qtlibInfixFromCoreLibName(dependentQtLibs.at(m), detectedDebug, options.platform);
    }

    const bool usesQml2 = !(options.disabledLibraries & QtQmlModule)
        && ((result.directlyUsedQtLibraries & (QtQmlModule | QtQuickModule | Qt3DQuickModule))
                                || (options.additionalLibraries & QtQmlModule));

    if (optVerboseLevel) {
        std::wcout << QDir::toNativeSeparators(options.binaries.first()) << ' '
                   << wordSize << " bit, " << (result.isDebug ? "debug" : "release")
                   << " executable";
        if (usesQml2)
            std::wcout << " [QML]";
        std::wcout << '\n';
    }

    if (dependentQtLibs.isEmpty()) {
        *errorMessage = QDir::toNativeSeparators(options.binaries.first()) +  QStringLiteral(" does not seem to be a Qt executable.");
        return result;
    }

<<<<<<< HEAD
    // Some Windows-specific checks: Qt6Core depends on ICU when configured with "-icu". Other than
    // that, Qt6WebKit has a hard dependency on ICU.
    if (options.platform & WindowsBased)  {
        const QStringList qtLibs = dependentQtLibs.filter(QStringLiteral("Qt6Core"), Qt::CaseInsensitive)
            + dependentQtLibs.filter(QStringLiteral("Qt6WebKit"), Qt::CaseInsensitive);
=======
    // Some Windows-specific checks: Qt5Core depends on ICU when configured with "-icu". Other than
    // that, Qt5WebKit has a hard dependency on ICU.
    if (options.platform.testFlag(WindowsBased))  {
        const QStringList qtLibs = dependentQtLibs.filter(QStringLiteral("Qt5Core"), Qt::CaseInsensitive)
            + dependentQtLibs.filter(QStringLiteral("Qt5WebKit"), Qt::CaseInsensitive);
>>>>>>> c56a6a47
        for (const QString &qtLib : qtLibs) {
            QStringList icuLibs = findDependentLibraries(qtLib, options.platform, errorMessage).filter(QStringLiteral("ICU"), Qt::CaseInsensitive);
            if (!icuLibs.isEmpty()) {
                // Find out the ICU version to add the data library icudtXX.dll, which does not show
                // as a dependency.
                QRegExp numberExpression(QStringLiteral("\\d+"));
                Q_ASSERT(numberExpression.isValid());
                const int index = numberExpression.indexIn(icuLibs.front());
                if (index >= 0)  {
                    const QString icuVersion = icuLibs.front().mid(index, numberExpression.matchedLength());
                    if (optVerboseLevel > 1)
                        std::wcout << "Adding ICU version " << icuVersion << '\n';
                    icuLibs.push_back(QStringLiteral("icudt") + icuVersion + QLatin1String(windowsSharedLibrarySuffix));
                }
                for (const QString &icuLib : qAsConst(icuLibs)) {
                    const QString icuPath = findInPath(icuLib);
                    if (icuPath.isEmpty()) {
                        *errorMessage = QStringLiteral("Unable to locate ICU library ") + icuLib;
                        return result;
                    }
                    dependentQtLibs.push_back(icuPath);
                } // for each icuLib
                break;
            } // !icuLibs.isEmpty()
        } // Qt6Core/Qt6WebKit
    } // Windows

    // Scan Quick2 imports
    QmlImportScanResult qmlScanResult;
    if (options.quickImports && usesQml2) {
        // Custom list of import paths provided by user
        QStringList qmlImportPaths = options.qmlImportPaths;
        // Qt's own QML modules
        qmlImportPaths << qmakeVariables.value(QStringLiteral("QT_INSTALL_QML"));
        QStringList qmlDirectories = options.qmlDirectories;
        if (qmlDirectories.isEmpty()) {
            const QString qmlDirectory = findQmlDirectory(options.platform, options.directory);
            if (!qmlDirectory.isEmpty())
                qmlDirectories.append(qmlDirectory);
        }
        for (const QString &qmlDirectory : qAsConst(qmlDirectories)) {
            if (optVerboseLevel >= 1)
                std::wcout << "Scanning " << QDir::toNativeSeparators(qmlDirectory) << ":\n";
            const QmlImportScanResult scanResult =
                runQmlImportScanner(qmlDirectory, qmlImportPaths,
                                    result.directlyUsedQtLibraries & QtWidgetsModule,
                                    options.platform, debugMatchMode, errorMessage);
            if (!scanResult.ok)
                return result;
            qmlScanResult.append(scanResult);
            // Additional dependencies of QML plugins.
            for (const QString &plugin : qAsConst(qmlScanResult.plugins)) {
                if (!findDependentQtLibraries(libraryLocation, plugin, options.platform, errorMessage, &dependentQtLibs, &wordSize, &detectedDebug, &machineArch))
                    return result;
            }
            if (optVerboseLevel >= 1) {
                std::wcout << "QML imports:\n";
                for (const QmlImportScanResult::Module &mod : qAsConst(qmlScanResult.modules)) {
                    std::wcout << "  '" << mod.name << "' "
                               << QDir::toNativeSeparators(mod.sourcePath) << '\n';
                }
                if (optVerboseLevel >= 2) {
                    std::wcout << "QML plugins:\n";
                    for (const QString &p : qAsConst(qmlScanResult.plugins))
                        std::wcout << "  " << QDir::toNativeSeparators(p) << '\n';
                }
            }
        }
    }

    // Find the plugins and check whether ANGLE, D3D are required on the platform plugin.
    QString platformPlugin;
    // Sort apart Qt 5 libraries in the ones that are represented by the
    // QtModule enumeration (and thus controlled by flags) and others.
    QStringList deployedQtLibraries;
    for (int i = 0 ; i < dependentQtLibs.size(); ++i)  {
        if (const quint64 qtm = qtModule(dependentQtLibs.at(i), infix))
            result.usedQtLibraries |= qtm;
        else
            deployedQtLibraries.push_back(dependentQtLibs.at(i)); // Not represented by flag.
    }
    result.deployedQtLibraries = (result.usedQtLibraries | options.additionalLibraries) & ~options.disabledLibraries;

    const QStringList plugins =
        findQtPlugins(&result.deployedQtLibraries,
                      // For non-QML applications, disable QML to prevent it from being pulled in by the qtaccessiblequick plugin.
                      options.disabledLibraries | (usesQml2 ? 0 : (QtQmlModule | QtQuickModule)),
                      options.disabledPlugins,
                      qmakeVariables.value(QStringLiteral("QT_INSTALL_PLUGINS")), libraryLocation, infix,
                      debugMatchMode, options.platform, &platformPlugin);

    // Apply options flags and re-add library names.
    QString qtGuiLibrary;
    for (const auto &qtModule : qtModuleEntries) {
        if (result.deployedQtLibraries & qtModule.module) {
            const QString library = libraryPath(libraryLocation, qtModule.libraryName, qtLibInfix, options.platform, result.isDebug);
            deployedQtLibraries.append(library);
            if (qtModule.module == QtGuiModule)
                qtGuiLibrary = library;
        }
    }

    if (optVerboseLevel >= 1) {
        std::wcout << "Direct dependencies: " << formatQtModules(result.directlyUsedQtLibraries).constData()
                   << "\nAll dependencies   : " << formatQtModules(result.usedQtLibraries).constData()
                   << "\nTo be deployed     : " << formatQtModules(result.deployedQtLibraries).constData() << '\n';
    }

    if (optVerboseLevel > 1)
        std::wcout << "Plugins: " << plugins.join(QLatin1Char(',')) << '\n';

    if ((result.deployedQtLibraries & QtGuiModule) && platformPlugin.isEmpty()) {
        *errorMessage =QStringLiteral("Unable to find the platform plugin.");
        return result;
    }

<<<<<<< HEAD
    // Check for ANGLE on the Qt6Gui library.
    if ((options.platform & WindowsBased) && options.platform != WinCEIntel
        && options.platform != WinCEArm && !qtGuiLibrary.isEmpty())  {
=======
    // Check for ANGLE on the Qt5Gui library.
    if (options.platform.testFlag(WindowsBased) && !qtGuiLibrary.isEmpty())  {
>>>>>>> c56a6a47
        QString libGlesName = QStringLiteral("libGLESV2");
        if (result.isDebug && platformHasDebugSuffix(options.platform))
            libGlesName += QLatin1Char('d');
        libGlesName += QLatin1String(windowsSharedLibrarySuffix);
        QString libCombinedQtAngleName = QStringLiteral("QtANGLE");
        if (result.isDebug && platformHasDebugSuffix(options.platform))
            libCombinedQtAngleName += QLatin1Char('d');
        libCombinedQtAngleName += QLatin1String(windowsSharedLibrarySuffix);
        const QStringList guiLibraries = findDependentLibraries(qtGuiLibrary, options.platform, errorMessage);
        const bool dependsOnAngle = !guiLibraries.filter(libGlesName, Qt::CaseInsensitive).isEmpty();
        const bool dependsOnCombinedAngle = !guiLibraries.filter(libCombinedQtAngleName, Qt::CaseInsensitive).isEmpty();
        const bool dependsOnOpenGl = !guiLibraries.filter(QStringLiteral("opengl32"), Qt::CaseInsensitive).isEmpty();
        if (options.angleDetection != Options::AngleDetectionForceOff
            && (dependsOnAngle || dependsOnCombinedAngle || !dependsOnOpenGl || options.angleDetection == Options::AngleDetectionForceOn)) {
            const QString combinedAngleFullPath = qtBinDir + slash + libCombinedQtAngleName;
            if (QFileInfo::exists(combinedAngleFullPath)) {
                deployedQtLibraries.append(combinedAngleFullPath);
            } else {
                const QString libGlesFullPath = qtBinDir + slash + libGlesName;
                deployedQtLibraries.append(libGlesFullPath);
                QString libEglFullPath = qtBinDir + slash + QStringLiteral("libEGL");
                if (result.isDebug && platformHasDebugSuffix(options.platform))
                    libEglFullPath += QLatin1Char('d');
                libEglFullPath += QLatin1String(windowsSharedLibrarySuffix);
                deployedQtLibraries.append(libEglFullPath);
            }
            // Find the system D3d Compiler matching the D3D library.
            // Any arm64 OS will be new enough to be shipped with the D3DCompiler inbox.
            if (options.systemD3dCompiler && !options.isWinRt() && machineArch != IMAGE_FILE_MACHINE_ARM64) {
                const QString d3dCompiler = findD3dCompiler(options.platform, qtBinDir, wordSize);
                if (d3dCompiler.isEmpty()) {
                    std::wcerr << "Warning: Cannot find any version of the d3dcompiler DLL.\n";
                } else {
                    deployedQtLibraries.push_back(d3dCompiler);
                }
            }
        } // deployAngle
        if (options.softwareRasterizer && !dependsOnOpenGl) {
            const QFileInfo softwareRasterizer(qtBinDir + slash + QStringLiteral("opengl32sw") + QLatin1String(windowsSharedLibrarySuffix));
            if (softwareRasterizer.isFile())
                deployedQtLibraries.append(softwareRasterizer.absoluteFilePath());
        }
    } // Windows

    // We need to copy ucrtbased.dll on WinRT as this library is not part of
    // the c runtime package. VS 2015 does the same when deploying to a device
    // or creating an appx.
    if (result.isDebug && options.platform == WinRtArmMsvc
             && qmakeVariables.value(QStringLiteral("QMAKE_XSPEC")).endsWith(QLatin1String("msvc2015"))) {
        const QString extensionPath = QString::fromLocal8Bit(qgetenv("ExtensionSdkDir"));
        const QString ucrtVersion = QString::fromLocal8Bit(qgetenv("UCRTVersion"));
        if (extensionPath.isEmpty() || ucrtVersion.isEmpty()) {
            std::wcerr << "Warning: Cannot find ucrtbased.dll as either "
                << "ExtensionSdkDir or UCRTVersion is not set in "
                << "your environment.\n";
        } else {
            const QString ucrtbasedLib = extensionPath
                    + QStringLiteral("/Microsoft.UniversalCRT.Debug/")
                    + ucrtVersion
                    + QStringLiteral("/Redist/Debug/arm/ucrtbased.dll");
            const QFileInfo ucrtPath(ucrtbasedLib);
            if (ucrtPath.exists() && ucrtPath.isFile()) {
                deployedQtLibraries.append(ucrtPath.absoluteFilePath());
            } else {
                std::wcerr << "Warning: Cannot find ucrtbased.dll at "
                           << QDir::toNativeSeparators(ucrtbasedLib)
                           << " or it is not a file.\n";
            }
        }
    }

    // Update libraries
    if (options.libraries) {
        const QString targetPath = options.libraryDirectory.isEmpty() ?
            options.directory : options.libraryDirectory;
        QStringList libraries = deployedQtLibraries;
        if (options.compilerRunTime)
            libraries.append(compilerRunTimeLibs(options.platform, result.isDebug, machineArch));
        for (const QString &qtLib : qAsConst(libraries)) {
            if (!updateLibrary(qtLib, targetPath, options, errorMessage))
                return result;
        }

        if (options.patchQt  && !options.dryRun && !options.isWinRt()) {
<<<<<<< HEAD
            const QString qt6CoreName = QFileInfo(libraryPath(libraryLocation, "Qt6Core", qtLibInfix,
                                                              options.platform, isDebug)).fileName();
=======
            const QString qt5CoreName = QFileInfo(libraryPath(libraryLocation, "Qt5Core", qtLibInfix,
                                                              options.platform, result.isDebug)).fileName();
>>>>>>> c56a6a47
#ifndef QT_RELOCATABLE
            if (!patchQtCore(targetPath + QLatin1Char('/') + qt6CoreName, errorMessage)) {
                std::wcerr << "Warning: " << *errorMessage << '\n';
                errorMessage->clear();
            }
#endif
        }
    } // optLibraries

    // Update plugins
    if (options.plugins) {
        const QString targetPath = options.pluginDirectory.isEmpty() ?
            options.directory : options.pluginDirectory;
        QDir dir(targetPath);
        if (!dir.exists() && !dir.mkpath(QStringLiteral("."))) {
            *errorMessage = QLatin1String("Cannot create ") +
                            QDir::toNativeSeparators(dir.absolutePath()) +  QLatin1Char('.');
            return result;
        }
        for (const QString &plugin : plugins) {
            const QString targetDirName = plugin.section(slash, -2, -2);
            const QString targetPath = dir.absoluteFilePath(targetDirName);
            if (!dir.exists(targetDirName)) {
                if (optVerboseLevel)
                    std::wcout << "Creating directory " << targetPath << ".\n";
                if (!(options.updateFileFlags & SkipUpdateFile) && !dir.mkdir(targetDirName)) {
                    *errorMessage = QStringLiteral("Cannot create ") + targetDirName +  QLatin1Char('.');
                    return result;
                }
            }
            if (!updateLibrary(plugin, targetPath, options, errorMessage))
                return result;
        }
    } // optPlugins

    // Update Quick imports
    const bool usesQuick1 = result.deployedQtLibraries & QtDeclarativeModule;
    // Do not be fooled by QtWebKit.dll depending on Quick into always installing Quick imports
    // for WebKit1-applications. Check direct dependency only.
    if (options.quickImports && (usesQuick1 || usesQml2)) {
        if (usesQml2) {
            for (const QmlImportScanResult::Module &module : qAsConst(qmlScanResult.modules)) {
                const QString installPath = module.installPath(options.directory);
                if (optVerboseLevel > 1)
                    std::wcout << "Installing: '" << module.name
                               << "' from " << module.sourcePath << " to "
                               << QDir::toNativeSeparators(installPath) << '\n';
                if (installPath != options.directory && !createDirectory(installPath, errorMessage))
                    return result;
                unsigned updateFileFlags = options.updateFileFlags | SkipQmlDesignerSpecificsDirectories;
                unsigned qmlDirectoryFileFlags = 0;
                if (options.deployPdb)
                    qmlDirectoryFileFlags |= QmlDirectoryFileEntryFunction::DeployPdb;
                if (!updateFile(module.sourcePath, QmlDirectoryFileEntryFunction(options.platform, debugMatchMode, qmlDirectoryFileFlags),
                                installPath, updateFileFlags, options.json, errorMessage)) {
                    return result;
                }
            }
        } // Quick 2
        if (usesQuick1) {
            const QString quick1ImportPath = qmakeVariables.value(QStringLiteral("QT_INSTALL_IMPORTS"));
            const QmlDirectoryFileEntryFunction qmlFileEntryFunction(options.platform, debugMatchMode, options.deployPdb ? QmlDirectoryFileEntryFunction::DeployPdb : 0);
            QStringList quick1Imports(QStringLiteral("Qt"));
            if (result.deployedQtLibraries & QtWebKitModule)
                quick1Imports << QStringLiteral("QtWebKit");
            for (const QString &quick1Import : qAsConst(quick1Imports)) {
                const QString sourceFile = quick1ImportPath + slash + quick1Import;
                if (!updateFile(sourceFile, qmlFileEntryFunction, options.directory, options.updateFileFlags, options.json, errorMessage))
                    return result;
            }
        } // Quick 1
    } // optQuickImports

    if (options.translations) {
        if (!options.dryRun && !createDirectory(options.translationsDirectory, errorMessage))
            return result;
        if (!deployTranslations(qmakeVariables.value(QStringLiteral("QT_INSTALL_TRANSLATIONS")),
                                result.deployedQtLibraries, options.translationsDirectory,
                                options, errorMessage)) {
            return result;
        }
    }

    result.success = true;
    return result;
}

static bool deployWebProcess(const QMap<QString, QString> &qmakeVariables,
                             const char *binaryName,
                             const Options &sourceOptions, QString *errorMessage)
{
    // Copy the web process and its dependencies
    const QString webProcess = webProcessBinary(binaryName, sourceOptions.platform);
    const QString webProcessSource = qmakeVariables.value(QStringLiteral("QT_INSTALL_LIBEXECS")) +
                                     QLatin1Char('/') + webProcess;
    if (!updateFile(webProcessSource, sourceOptions.directory, sourceOptions.updateFileFlags, sourceOptions.json, errorMessage))
        return false;
    Options options(sourceOptions);
    options.binaries.append(options.directory + QLatin1Char('/') + webProcess);
    options.quickImports = false;
    options.translations = false;
    return deploy(options, qmakeVariables, errorMessage);
}

static bool deployWebEngineCore(const QMap<QString, QString> &qmakeVariables,
                                const Options &options, bool isDebug, QString *errorMessage)
{
    static const char *installDataFiles[] = {"icudtl.dat",
                                             "qtwebengine_devtools_resources.pak",
                                             "qtwebengine_resources.pak",
                                             "qtwebengine_resources_100p.pak",
                                             "qtwebengine_resources_200p.pak"};
    QByteArray webEngineProcessName(webEngineProcessC);
    if (isDebug && platformHasDebugSuffix(options.platform))
        webEngineProcessName.append('d');
    if (optVerboseLevel)
        std::wcout << "Deploying: " << webEngineProcessName.constData() << "...\n";
    if (!deployWebProcess(qmakeVariables, webEngineProcessName, options, errorMessage))
        return false;
    const QString resourcesSubDir = QStringLiteral("/resources");
    const QString resourcesSourceDir
        = qmakeVariables.value(QStringLiteral("QT_INSTALL_DATA")) + resourcesSubDir
            + QLatin1Char('/');
    const QString resourcesTargetDir(options.directory + resourcesSubDir);
    if (!createDirectory(resourcesTargetDir, errorMessage))
        return false;
    for (auto installDataFile : installDataFiles) {
        if (!updateFile(resourcesSourceDir + QLatin1String(installDataFile),
                        resourcesTargetDir, options.updateFileFlags, options.json, errorMessage)) {
            return false;
        }
    }
    const QFileInfo translations(qmakeVariables.value(QStringLiteral("QT_INSTALL_TRANSLATIONS"))
                                 + QStringLiteral("/qtwebengine_locales"));
    if (!translations.isDir()) {
        std::wcerr << "Warning: Cannot find the translation files of the QtWebEngine module at "
            << QDir::toNativeSeparators(translations.absoluteFilePath()) << ".\n";
        return true;
    }
    if (options.translations) {
        // Copy the whole translations directory.
        return createDirectory(options.translationsDirectory, errorMessage)
                && updateFile(translations.absoluteFilePath(), options.translationsDirectory,
                              options.updateFileFlags, options.json, errorMessage);
    }
    // Translations have been turned off, but QtWebEngine needs at least one.
    const QFileInfo enUSpak(translations.filePath() + QStringLiteral("/en-US.pak"));
    if (!enUSpak.exists()) {
        std::wcerr << "Warning: Cannot find "
                   << QDir::toNativeSeparators(enUSpak.absoluteFilePath()) << ".\n";
        return true;
    }
    const QString webEngineTranslationsDir = options.translationsDirectory + QLatin1Char('/')
            + translations.fileName();
    if (!createDirectory(webEngineTranslationsDir, errorMessage))
        return false;
    return updateFile(enUSpak.absoluteFilePath(), webEngineTranslationsDir,
                      options.updateFileFlags, options.json, errorMessage);
}

int main(int argc, char **argv)
{
    QCoreApplication a(argc, argv);
    QCoreApplication::setApplicationVersion(QLatin1String(QT_VERSION_STR));

    const QByteArray qtBinPath = QFile::encodeName(QDir::toNativeSeparators(QCoreApplication::applicationDirPath()));
    QByteArray path = qgetenv("PATH");
    if (!path.contains(qtBinPath)) { // QTBUG-39177, ensure Qt is in the path so that qt.conf is taken into account.
        path += ';';
        path += qtBinPath;
        qputenv("PATH", path);
    }

    Options options;
    QString errorMessage;
    const QMap<QString, QString> qmakeVariables = queryQMakeAll(&errorMessage);
    const QString xSpec = qmakeVariables.value(QStringLiteral("QMAKE_XSPEC"));
    options.platform = platformFromMkSpec(xSpec);
    if (options.platform == WindowsDesktopMinGW || options.platform == WindowsDesktopMsvc)
        options.compilerRunTime = true;

    {   // Command line
        QCommandLineParser parser;
        QString errorMessage;
        const int result = parseArguments(QCoreApplication::arguments(), &parser, &options, &errorMessage);
        if (result & CommandLineParseError)
            std::wcerr << errorMessage << "\n\n";
        if (result & CommandLineParseHelpRequested)
            std::fputs(qPrintable(helpText(parser)), stdout);
        if (result & CommandLineParseError)
            return 1;
        if (result & CommandLineParseHelpRequested)
            return 0;
    }

    if (qmakeVariables.isEmpty() || xSpec.isEmpty() || !qmakeVariables.contains(QStringLiteral("QT_INSTALL_BINS"))) {
        std::wcerr << "Unable to query qmake: " << errorMessage << '\n';
        return 1;
    }

    if (options.platform == UnknownPlatform) {
        std::wcerr << "Unsupported platform " << xSpec << '\n';
        return 1;
    }

    // Create directories
    if (!createDirectory(options.directory, &errorMessage)) {
        std::wcerr << errorMessage << '\n';
        return 1;
    }
    if (!options.libraryDirectory.isEmpty() && options.libraryDirectory != options.directory
        && !createDirectory(options.libraryDirectory, &errorMessage)) {
        std::wcerr << errorMessage << '\n';
        return 1;
    }

    if (optWebKit2 == OptionEnabled)
        options.additionalLibraries |= QtWebKitModule;


    const DeployResult result = deploy(options, qmakeVariables, &errorMessage);
    if (!result) {
        std::wcerr << errorMessage << '\n';
        return 1;
    }

    if ((optWebKit2 != OptionDisabled)
        && (optWebKit2 == OptionEnabled
            || ((result.deployedQtLibraries & QtWebKitModule)
                && (result.directlyUsedQtLibraries & QtQuickModule)))) {
        if (optVerboseLevel)
            std::wcout << "Deploying: " << webKitProcessC << "...\n";
        if (!deployWebProcess(qmakeVariables, webKitProcessC, options, &errorMessage)) {
            std::wcerr << errorMessage << '\n';
            return 1;
        }
    }

    if (result.deployedQtLibraries & QtWebEngineCoreModule) {
        if (!deployWebEngineCore(qmakeVariables, options, result.isDebug, &errorMessage)) {
            std::wcerr << errorMessage << '\n';
            return 1;
        }
    }

    if (options.json) {
        if (options.list)
            std::fputs(options.json->toList(options.list, options.directory).constData(), stdout);
        else
            std::fputs(options.json->toJson().constData(), stdout);
        delete options.json;
        options.json = nullptr;
    }

    return 0;
}

QT_END_NAMESPACE<|MERGE_RESOLUTION|>--- conflicted
+++ resolved
@@ -1307,19 +1307,11 @@
         return result;
     }
 
-<<<<<<< HEAD
-    // Some Windows-specific checks: Qt6Core depends on ICU when configured with "-icu". Other than
-    // that, Qt6WebKit has a hard dependency on ICU.
-    if (options.platform & WindowsBased)  {
-        const QStringList qtLibs = dependentQtLibs.filter(QStringLiteral("Qt6Core"), Qt::CaseInsensitive)
-            + dependentQtLibs.filter(QStringLiteral("Qt6WebKit"), Qt::CaseInsensitive);
-=======
     // Some Windows-specific checks: Qt5Core depends on ICU when configured with "-icu". Other than
     // that, Qt5WebKit has a hard dependency on ICU.
     if (options.platform.testFlag(WindowsBased))  {
-        const QStringList qtLibs = dependentQtLibs.filter(QStringLiteral("Qt5Core"), Qt::CaseInsensitive)
+        const QStringList qtLibs = dependentQtLibs.filter(QStringLiteral("Qt6Core"), Qt::CaseInsensitive)
             + dependentQtLibs.filter(QStringLiteral("Qt5WebKit"), Qt::CaseInsensitive);
->>>>>>> c56a6a47
         for (const QString &qtLib : qtLibs) {
             QStringList icuLibs = findDependentLibraries(qtLib, options.platform, errorMessage).filter(QStringLiteral("ICU"), Qt::CaseInsensitive);
             if (!icuLibs.isEmpty()) {
@@ -1436,14 +1428,8 @@
         return result;
     }
 
-<<<<<<< HEAD
     // Check for ANGLE on the Qt6Gui library.
-    if ((options.platform & WindowsBased) && options.platform != WinCEIntel
-        && options.platform != WinCEArm && !qtGuiLibrary.isEmpty())  {
-=======
-    // Check for ANGLE on the Qt5Gui library.
     if (options.platform.testFlag(WindowsBased) && !qtGuiLibrary.isEmpty())  {
->>>>>>> c56a6a47
         QString libGlesName = QStringLiteral("libGLESV2");
         if (result.isDebug && platformHasDebugSuffix(options.platform))
             libGlesName += QLatin1Char('d');
@@ -1528,13 +1514,8 @@
         }
 
         if (options.patchQt  && !options.dryRun && !options.isWinRt()) {
-<<<<<<< HEAD
-            const QString qt6CoreName = QFileInfo(libraryPath(libraryLocation, "Qt6Core", qtLibInfix,
-                                                              options.platform, isDebug)).fileName();
-=======
-            const QString qt5CoreName = QFileInfo(libraryPath(libraryLocation, "Qt5Core", qtLibInfix,
+            const QString qt5CoreName = QFileInfo(libraryPath(libraryLocation, "Qt6Core", qtLibInfix,
                                                               options.platform, result.isDebug)).fileName();
->>>>>>> c56a6a47
 #ifndef QT_RELOCATABLE
             if (!patchQtCore(targetPath + QLatin1Char('/') + qt6CoreName, errorMessage)) {
                 std::wcerr << "Warning: " << *errorMessage << '\n';
